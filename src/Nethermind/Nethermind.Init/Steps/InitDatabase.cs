--- conflicted
+++ resolved
@@ -59,11 +59,7 @@
             {
                 bool useReceiptsDb = initConfig.StoreReceipts || syncConfig.DownloadReceiptsInFastSync;
                 InitDbApi(initConfig, dbConfig, initConfig.StoreReceipts || syncConfig.DownloadReceiptsInFastSync);
-<<<<<<< HEAD
-                StandardDbInitializer dbInitializer = new(_api.DbProvider, _api.RocksDbFactory, _api.MemDbFactory, _api.LogManager);
-=======
                 StandardDbInitializer dbInitializer = new(_api.DbProvider, _api.RocksDbFactory, _api.MemDbFactory, _api.FileSystem, pruningConfig.Mode.IsFull());
->>>>>>> 15ff3df1
                 await dbInitializer.InitStandardDbsAsync(useReceiptsDb);
             }
             catch(TypeInitializationException e)
