//  Copyright (c) 2021 Demerzel Solutions Limited
//  This file is part of the Nethermind library.
// 
//  The Nethermind library is free software: you can redistribute it and/or modify
//  it under the terms of the GNU Lesser General Public License as published by
//  the Free Software Foundation, either version 3 of the License, or
//  (at your option) any later version.
// 
//  The Nethermind library is distributed in the hope that it will be useful,
//  but WITHOUT ANY WARRANTY; without even the implied warranty of
//  MERCHANTABILITY or FITNESS FOR A PARTICULAR PURPOSE. See the
//  GNU Lesser General Public License for more details.
// 
//  You should have received a copy of the GNU Lesser General Public License
//  along with the Nethermind. If not, see <http://www.gnu.org/licenses/>.

using System;
using System.Collections.Concurrent;
using System.Collections.Generic;
using System.Diagnostics;
using System.Threading;
using System.Threading.Tasks;
using Nethermind.Blockchain;
using Nethermind.Blockchain.Find;
using Nethermind.Core;
using Nethermind.Core.Attributes;
using Nethermind.Core.Crypto;
using Nethermind.Evm.Tracing;
using Nethermind.Evm.Tracing.GethStyle;
using Nethermind.Evm.Tracing.ParityStyle;
using Nethermind.Int256;
using Nethermind.Logging;

namespace Nethermind.Consensus.Processing
{
    public class BlockchainProcessor : IBlockchainProcessor, IBlockProcessingQueue
    {
        public int SoftMaxRecoveryQueueSizeInTx = 10000; // adjust based on tx or gas
        public const int MaxProcessingQueueSize = 2000; // adjust based on tx or gas

        public ITracerBag Tracers => _compositeBlockTracer;

        private readonly IBlockProcessor _blockProcessor;
        private readonly IBlockPreprocessorStep _recoveryStep;
        private readonly Options _options;
        private readonly IBlockTree _blockTree;
        private readonly ILogger _logger;

        private readonly BlockingCollection<BlockRef> _recoveryQueue = new(new ConcurrentQueue<BlockRef>());

        private readonly BlockingCollection<BlockRef> _blockQueue = new(new ConcurrentQueue<BlockRef>(),
            MaxProcessingQueueSize);

        private readonly ProcessingStats _stats;

        private CancellationTokenSource? _loopCancellationSource;
        private Task? _recoveryTask;
        private Task? _processorTask;
        private DateTime _lastProcessedBlock;

        private int _currentRecoveryQueueSize;
        private readonly CompositeBlockTracer _compositeBlockTracer = new();
        private Stopwatch _stopwatch = new();

        /// <summary>
        /// 
        /// </summary>
        /// <param name="blockTree"></param>
        /// <param name="blockProcessor"></param>
        /// <param name="recoveryStep"></param>
        /// <param name="logManager"></param>
        /// <param name="options"></param>
        public BlockchainProcessor(
            IBlockTree? blockTree,
            IBlockProcessor? blockProcessor,
            IBlockPreprocessorStep? recoveryStep,
            ILogManager? logManager,
            Options options)
        {
            _logger = logManager?.GetClassLogger() ?? throw new ArgumentNullException(nameof(logManager));
            _blockTree = blockTree ?? throw new ArgumentNullException(nameof(blockTree));
            _blockProcessor = blockProcessor ?? throw new ArgumentNullException(nameof(blockProcessor));
            _recoveryStep = recoveryStep ?? throw new ArgumentNullException(nameof(recoveryStep));
            _options = options;

            _blockTree.NewBestSuggestedBlock += OnNewBestBlock;
            _blockTree.NewHeadBlock += OnNewHeadBlock;

            _stats = new ProcessingStats(_logger);
        }

        private void OnNewHeadBlock(object? sender, BlockEventArgs e)
        {
            _lastProcessedBlock = DateTime.UtcNow;
        }

        private void OnNewBestBlock(object sender, BlockEventArgs blockEventArgs)
        {
            ProcessingOptions options = ProcessingOptions.None;
            if (_options.StoreReceiptsByDefault)
            {
                options |= ProcessingOptions.StoreReceipts;
            }

            if (blockEventArgs.Block != null)
            {
                Enqueue(blockEventArgs.Block, options);
            }
        }

        public void Enqueue(Block block, ProcessingOptions processingOptions)
        {
            if (_logger.IsTrace)
                _logger.Trace($"Enqueuing a new block {block.ToString(Block.Format.Short)} for processing.");

            int currentRecoveryQueueSize = Interlocked.Add(ref _currentRecoveryQueueSize, block.Transactions.Length);
            BlockRef blockRef = currentRecoveryQueueSize >= SoftMaxRecoveryQueueSizeInTx
                ? new BlockRef(block.Hash!, processingOptions)
                : new BlockRef(block, processingOptions);
            if (!_recoveryQueue.IsAddingCompleted)
            {
                try
                {
                    _recoveryQueue.Add(blockRef);
                    if (_logger.IsTrace)
                        _logger.Trace($"A new block {block.ToString(Block.Format.Short)} enqueued for processing.");
                }
                catch (InvalidOperationException)
                {
                    if (!_recoveryQueue.IsAddingCompleted)
                    {
                        throw;
                    }
                }
            }
        }

        public void Start()
        {
            _loopCancellationSource = new CancellationTokenSource();
            _recoveryTask = Task.Factory.StartNew(
                RunRecoveryLoop,
                _loopCancellationSource.Token,
                TaskCreationOptions.LongRunning,
                TaskScheduler.Default).ContinueWith(t =>
            {
                if (t.IsFaulted)
                {
                    if (_logger.IsError)
                        _logger.Error("Sender address recovery encountered an exception.", t.Exception);
                }
                else if (t.IsCanceled)
                {
                    if (_logger.IsDebug) _logger.Debug("Sender address recovery stopped.");
                }
                else if (t.IsCompleted)
                {
                    if (_logger.IsDebug) _logger.Debug("Sender address recovery complete.");
                }
            });

            _processorTask = Task.Factory.StartNew(
                RunProcessingLoop,
                _loopCancellationSource.Token,
                TaskCreationOptions.LongRunning,
                TaskScheduler.Default).ContinueWith(t =>
            {
                if (t.IsFaulted)
                {
                    if (_logger.IsError)
                        _logger.Error($"{nameof(BlockchainProcessor)} encountered an exception.", t.Exception);
                }
                else if (t.IsCanceled)
                {
                    if (_logger.IsDebug) _logger.Debug($"{nameof(BlockchainProcessor)} stopped.");
                }
                else if (t.IsCompleted)
                {
                    if (_logger.IsDebug) _logger.Debug($"{nameof(BlockchainProcessor)} complete.");
                }
            });
        }

        public async Task StopAsync(bool processRemainingBlocks = false)
        {
            if (processRemainingBlocks)
            {
                _recoveryQueue.CompleteAdding();
                await (_recoveryTask ?? Task.CompletedTask);
                _blockQueue.CompleteAdding();
            }
            else
            {
                _loopCancellationSource?.Cancel();
                _recoveryQueue.CompleteAdding();
                _blockQueue.CompleteAdding();
            }

            await Task.WhenAll((_recoveryTask ?? Task.CompletedTask), (_processorTask ?? Task.CompletedTask));
            if (_logger.IsInfo)
                _logger.Info("Blockchain Processor shutdown complete.. please wait for all components to close");
        }

        private void RunRecoveryLoop()
        {
            if (_logger.IsDebug)
                _logger.Debug($"Starting recovery loop - {_blockQueue.Count} blocks waiting in the queue.");
            _lastProcessedBlock = DateTime.UtcNow;
            foreach (BlockRef blockRef in _recoveryQueue.GetConsumingEnumerable(_loopCancellationSource.Token))
            {
                if (blockRef.Resolve(_blockTree))
                {
                    Interlocked.Add(ref _currentRecoveryQueueSize, -blockRef.Block!.Transactions.Length);
                    if (_logger.IsTrace)
                        _logger.Trace(
                            $"Recovering addresses for block {blockRef.BlockHash?.ToString() ?? blockRef.Block.ToString(Block.Format.Short)}.");
                    _recoveryStep.RecoverData(blockRef.Block);

                    try
                    {
                        _blockQueue.Add(blockRef);
                    }
                    catch (InvalidOperationException)
                    {
                        if (_logger.IsDebug) _logger.Debug($"Recovery loop stopping.");
                        return;
                    }
                }
                else
                {
                    if (_logger.IsTrace)
                        _logger.Trace(
                            "Block was removed from the DB and cannot be recovered (it belonged to an invalid branch). Skipping.");
                    FireProcessingQueueEmpty();
                }
            }
        }

        private void RunProcessingLoop()
        {
            if (_logger.IsDebug) _logger.Debug($"Starting block processor - {_blockQueue.Count} blocks waiting in the queue.");

            FireProcessingQueueEmpty();

            foreach (BlockRef blockRef in _blockQueue.GetConsumingEnumerable(_loopCancellationSource.Token))
            {
                if (blockRef.IsInDb || blockRef.Block == null)
                {
                    throw new InvalidOperationException("Processing loop expects only resolved blocks");
                }

                Block block = blockRef.Block;

                if (_logger.IsTrace) _logger.Trace($"Processing block {block.ToString(Block.Format.Short)}).");
                _stats.Start();

                Block processedBlock = Process(block, blockRef.ProcessingOptions, _compositeBlockTracer.GetTracer());
                if (processedBlock == null)
                {
                    if (_logger.IsTrace)
                        _logger.Trace($"Failed / skipped processing {block.ToString(Block.Format.Full)}");
                }
                else
                {
                    if (_logger.IsTrace) _logger.Trace($"Processed block {block.ToString(Block.Format.Full)}");
                    _stats.UpdateStats(block, _recoveryQueue.Count, _blockQueue.Count);
                }

                if (_logger.IsTrace) _logger.Trace($"Now {_blockQueue.Count} blocks waiting in the queue.");
                FireProcessingQueueEmpty();
            }

            if (_logger.IsInfo) _logger.Info("Block processor queue stopped.");
        }

        private void FireProcessingQueueEmpty()
        {
            if (((IBlockProcessingQueue)this).IsEmpty)
            {
                ProcessingQueueEmpty?.Invoke(this, EventArgs.Empty);
            }
        }

        public event EventHandler? ProcessingQueueEmpty;

        int IBlockProcessingQueue.Count => _blockQueue.Count + _recoveryQueue.Count;

        public Block? Process(Block suggestedBlock, ProcessingOptions options, IBlockTracer tracer)
        {
            if (!RunSimpleChecksAheadOfProcessing(suggestedBlock, options))
            {
                return null;
            }

            UInt256 totalDifficulty = suggestedBlock.TotalDifficulty ?? 0;
            if (_logger.IsTrace)
                _logger.Trace(
                    $"Total difficulty of block {suggestedBlock.ToString(Block.Format.Short)} is {totalDifficulty}");

            bool shouldProcess =
                suggestedBlock.IsGenesis
                || _blockTree.IsBetterThanHead(suggestedBlock.Header)
                || (options & ProcessingOptions.ForceProcessing) == ProcessingOptions.ForceProcessing;

            if (!shouldProcess)
            {
                if (_logger.IsDebug)
                    _logger.Debug(
                        $"Skipped processing of {suggestedBlock.ToString(Block.Format.FullHashAndNumber)}, Head = {_blockTree.Head?.Header?.ToString(BlockHeader.Format.Short)}, total diff = {totalDifficulty}, head total diff = {_blockTree.Head?.TotalDifficulty}");
                return null;
            }

            ProcessingBranch processingBranch = PrepareProcessingBranch(suggestedBlock, options);
            PrepareBlocksToProcess(suggestedBlock, options, processingBranch);

            _stopwatch.Restart();
            Block[]? processedBlocks = ProcessBranch(processingBranch, options, tracer);
            if (processedBlocks == null)
            {
                return null;
            }

            Block? lastProcessed = null;
            if (processedBlocks.Length > 0)
            {
                lastProcessed = processedBlocks[^1];
                if (_logger.IsTrace)
                    _logger.Trace($"Setting total on last processed to {lastProcessed.ToString(Block.Format.Short)}");
                lastProcessed.Header.TotalDifficulty = suggestedBlock.TotalDifficulty;
            }
            else
            {
                if (_logger.IsDebug)
                    _logger.Debug(
                        $"Skipped processing of {suggestedBlock.ToString(Block.Format.FullHashAndNumber)}, last processed is null: {lastProcessed == null}, processedBlocks.Length: {processedBlocks?.Length}");
            }

            if ((options & (ProcessingOptions.ReadOnlyChain | ProcessingOptions.DoNotUpdateHead)) == 0)
            {
                if (_logger.IsTrace)
                    _logger.Trace(
                        $"Updating main chain: {lastProcessed}, blocks count: {processedBlocks.Length}");
                _blockTree.UpdateMainChain(processingBranch.Blocks.ToArray(), true);

                Metrics.LastBlockProcessingTimeInMs = stopwatch.ElapsedMilliseconds;
            }

            if ((options & ProcessingOptions.MarkAsProcessed) != 0)
            {
                if (_logger.IsTrace)
                    _logger.Trace(
                        $"Marked blocks as processed {lastProcessed}, blocks count: {processedBlocks.Length}");
                _blockTree.MarkChainAsProcessed(processingBranch.Blocks.ToArray());

                Metrics.LastBlockProcessingTimeInMs = _stopwatch.ElapsedMilliseconds;
            }

            if ((options & ProcessingOptions.ReadOnlyChain) == ProcessingOptions.None)
            {
                _stats.UpdateStats(lastProcessed, _recoveryQueue.Count, _blockQueue.Count);
            }

            return lastProcessed;
        }

        public bool IsProcessingBlocks(ulong? maxProcessingInterval)
        {
            if (_processorTask == null || _recoveryTask == null || _processorTask.IsCompleted ||
                _recoveryTask.IsCompleted)
                return false;

            if (maxProcessingInterval != null)
                return _lastProcessedBlock.AddSeconds(maxProcessingInterval.Value) > DateTime.UtcNow;
            else // user does not setup interval and we cannot set interval time based on chainspec
                return true;
        }

        private void TraceFailingBranch(ProcessingBranch processingBranch, ProcessingOptions options,
            IBlockTracer blockTracer, DumpOptions dumpType)
        {
            if ((_options.DumpOptions & dumpType) != 0)
            {
                try
                {
                    _blockProcessor.Process(
                        processingBranch.Root,
                        processingBranch.BlocksToProcess,
                        options,
                        blockTracer);
                }
                catch (InvalidBlockException ex)
                {
                    BlockTraceDumper.LogDiagnosticTrace(blockTracer, ex.InvalidBlockHash, _logger);
                }
                catch (Exception ex)
                {
                    BlockTraceDumper.LogTraceFailure(blockTracer, processingBranch.Root, ex, _logger);
                }
            }
        }

        private Block[]? ProcessBranch(ProcessingBranch processingBranch,
            ProcessingOptions options,
            IBlockTracer tracer)
        {
            void DeleteInvalidBlocks(Keccak invalidBlockHash)
            {
                for (int i = 0; i < processingBranch.BlocksToProcess.Count; i++)
                {
                    if (processingBranch.BlocksToProcess[i].Hash == invalidBlockHash)
                    {
                        _blockTree.DeleteInvalidBlock(processingBranch.BlocksToProcess[i]);
                        if (_logger.IsDebug)
                            _logger.Debug(
                                $"Skipped processing of {processingBranch.BlocksToProcess[^1].ToString(Block.Format.FullHashAndNumber)} because of {processingBranch.BlocksToProcess[i].ToString(Block.Format.FullHashAndNumber)} is invalid");
                    }
                }
            }

            Keccak? invalidBlockHash = null;
            Block[]? processedBlocks;
            try
            {
                processedBlocks = _blockProcessor.Process(
                    processingBranch.Root,
                    processingBranch.BlocksToProcess,
                    options,
                    tracer);
            }
            catch (InvalidBlockException ex)
            {
                invalidBlockHash = ex.InvalidBlockHash;
                TraceFailingBranch(
                    processingBranch,
                    options,
                    new BlockReceiptsTracer(),
                    DumpOptions.Receipts);

                TraceFailingBranch(
                    processingBranch,
                    options,
                    new ParityLikeBlockTracer(ParityTraceTypes.StateDiff | ParityTraceTypes.Trace),
                    DumpOptions.Parity);

                TraceFailingBranch(
                    processingBranch,
                    options,
                    new GethLikeBlockTracer(GethTraceOptions.Default),
                    DumpOptions.Geth);

                processedBlocks = null;
            }

            finally
            {
<<<<<<< HEAD
                if (invalidBlockHash is not null && (options & ProcessingOptions.ReadOnlyChain) == 0)
=======
                if (invalidBlockHash is not null)
>>>>>>> 39db4319
                {
                    DeleteInvalidBlocks(invalidBlockHash);
                }
            }

            return processedBlocks;
        }

        private void PrepareBlocksToProcess(Block suggestedBlock, ProcessingOptions options,
            ProcessingBranch processingBranch)
        {
            List<Block> blocksToProcess = processingBranch.BlocksToProcess;
            if ((options & ProcessingOptions.ForceProcessing) != 0)
            {
                processingBranch.Blocks.Clear();
                blocksToProcess.Add(suggestedBlock);
            }
            else
            {
                foreach (Block block in processingBranch.Blocks)
                {
                    _loopCancellationSource?.Token.ThrowIfCancellationRequested();

                    if (block.Hash != null && _blockTree.WasProcessed(block.Number, block.Hash))
                    {
                        if (_logger.IsInfo)
                            _logger.Info(
                                $"Rerunning block after reorg or pruning: {block.ToString(Block.Format.FullHashAndNumber)}");
                    }

                    blocksToProcess.Add(block);
                }
            }

            if (_logger.IsTrace)
                _logger.Trace($"Processing {blocksToProcess.Count} blocks from state root {processingBranch.Root}");
            for (int i = 0; i < blocksToProcess.Count; i++)
            {
                /* this can happen if the block was loaded as an ancestor and did not go through the recovery queue */
                _recoveryStep.RecoverData(blocksToProcess[i]);
            }
        }

        private ProcessingBranch PrepareProcessingBranch(Block suggestedBlock, ProcessingOptions options)
        {
            BlockHeader branchingPoint = null;
            List<Block> blocksToBeAddedToMain = new();

            bool preMergeFinishBranchingCondition;
            bool postMergeFinishBranchingCondition;
            bool suggestedBlockIsPostMerge = suggestedBlock.IsPostMerge;

            Block toBeProcessed = suggestedBlock;
            do
            {
                blocksToBeAddedToMain.Add(toBeProcessed);
                if (_logger.IsTrace)
                    _logger.Trace(
                        $"To be processed (of {suggestedBlock.ToString(Block.Format.Short)}) is {toBeProcessed?.ToString(Block.Format.Short)}");
                if (toBeProcessed.IsGenesis)
                {
                    break;
                }

                branchingPoint = _blockTree.FindParentHeader(toBeProcessed.Header,
                    BlockTreeLookupOptions.TotalDifficultyNotNeeded);
                if (branchingPoint == null)
                {
                    // genesis block
                    break;
                }

                // !!!
                // for beam sync we do not expect previous blocks to necessarily be there and we
                // do not need them since we can requests state from outside
                // TODO: remove this and verify the current usage scenarios - seems wrong
                // !!!
                if ((options & ProcessingOptions.IgnoreParentNotOnMainChain) != 0)
                {
                    break;
                }

                bool headIsGenesis = _blockTree.Head?.IsGenesis ?? false;
                bool toBeProcessedIsNotBlockOne = toBeProcessed.Number > 1;
                bool isFastSyncTransition = headIsGenesis && toBeProcessedIsNotBlockOne;
                if (!isFastSyncTransition)
                {
                    if (_logger.IsTrace)
                        _logger.Trace($"Finding parent of {toBeProcessed.ToString(Block.Format.Short)}");
                    toBeProcessed = _blockTree.FindParent(toBeProcessed.Header, BlockTreeLookupOptions.None);
                    if (_logger.IsTrace) _logger.Trace($"Found parent {toBeProcessed?.ToString(Block.Format.Short)}");

                    if (toBeProcessed == null)
                    {
                        if (_logger.IsDebug)
                            _logger.Debug(
                                $"Treating this as fast sync transition for {suggestedBlock.ToString(Block.Format.Short)}");
                        break;
                    }
                }
                else
                {
                    break;
                }


                // TODO: there is no test for the second condition
                // generally if we finish fast sync at block, e.g. 8 and then have 6 blocks processed and close Neth
                // then on restart we would find 14 as the branch head (since 14 is on the main chain)
                // we need to dig deeper to go all the way to the false (reorg boundary) head
                // otherwise some nodes would be missing
                bool notFoundTheBranchingPointYet = !_blockTree.IsMainChain(branchingPoint.Hash!);
                bool notReachedTheReorgBoundary = branchingPoint.Number > (_blockTree.Head?.Header.Number ?? 0);
                preMergeFinishBranchingCondition = (notFoundTheBranchingPointYet || notReachedTheReorgBoundary) &&
                                                   !suggestedBlockIsPostMerge;
                postMergeFinishBranchingCondition = suggestedBlockIsPostMerge &&
                                                    _blockTree.WasProcessed(branchingPoint.Number,
                                                        branchingPoint.Hash) == false;
                if (_logger.IsTrace)
                    _logger.Trace(
                        $" Current branching point: {branchingPoint.Number}, {branchingPoint.Hash} TD: {branchingPoint.TotalDifficulty} Processing conditions notFoundTheBranchingPointYet {notFoundTheBranchingPointYet}, notReachedTheReorgBoundary: {notReachedTheReorgBoundary}, suggestedBlockIsPostMerge {suggestedBlockIsPostMerge}, postMergeFinishBranchingCondition: {postMergeFinishBranchingCondition}");
            } while (preMergeFinishBranchingCondition || postMergeFinishBranchingCondition);

            if (branchingPoint != null && branchingPoint.Hash != _blockTree.Head?.Hash)
            {
                if (_logger.IsTrace)
                    _logger.Trace($"Head block was: {_blockTree.Head?.Header?.ToString(BlockHeader.Format.Short)}");
                if (_logger.IsTrace)
                    _logger.Trace($"Branching from: {branchingPoint.ToString(BlockHeader.Format.Short)}");
            }
            else
            {
                if (_logger.IsTrace)
                    _logger.Trace(branchingPoint == null
                        ? "Setting as genesis block"
                        : $"Adding on top of {branchingPoint.ToString(BlockHeader.Format.Short)}");
            }

            Keccak stateRoot = branchingPoint?.StateRoot;
            if (_logger.IsTrace) _logger.Trace($"State root lookup: {stateRoot}");
            blocksToBeAddedToMain.Reverse();
            return new ProcessingBranch(stateRoot, blocksToBeAddedToMain);
        }

        [Todo(Improve.Refactor, "This probably can be made conditional (in DEBUG only)")]
        private bool RunSimpleChecksAheadOfProcessing(Block suggestedBlock, ProcessingOptions options)
        {
            /* a bit hacky way to get the invalid branch out of the processing loop */
            if (suggestedBlock.Number != 0 &&
                !_blockTree.IsKnownBlock(suggestedBlock.Number - 1, suggestedBlock.ParentHash))
            {
                if (_logger.IsDebug)
                    _logger.Debug(
                        $"Skipping processing block {suggestedBlock.ToString(Block.Format.FullHashAndNumber)} with unknown parent");
                return false;
            }

            if (suggestedBlock.Header.TotalDifficulty == null)
            {
                if (_logger.IsDebug)
                    _logger.Debug(
                        $"Skipping processing block {suggestedBlock.ToString(Block.Format.FullHashAndNumber)} without total difficulty");
                throw new InvalidOperationException(
                    "Block without total difficulty calculated was suggested for processing");
            }

            if ((options & ProcessingOptions.NoValidation) == 0 && suggestedBlock.Hash == null)
            {
                if (_logger.IsDebug)
                    _logger.Debug(
                        $"Skipping processing block {suggestedBlock.ToString(Block.Format.FullHashAndNumber)} without calculated hash");
                throw new InvalidOperationException(
                    "Block hash should be known at this stage if running in a validating mode");
            }

            for (int i = 0; i < suggestedBlock.Uncles.Length; i++)
            {
                if (suggestedBlock.Uncles[i].Hash == null)
                {
                    if (_logger.IsDebug)
                        _logger.Debug(
                            $"Skipping processing block {suggestedBlock.ToString(Block.Format.FullHashAndNumber)} with null uncle hash ar {i}");
                    throw new InvalidOperationException($"Uncle's {i} hash is null when processing block");
                }
            }

            return true;
        }

        public void Dispose()
        {
            _recoveryQueue.Dispose();
            _blockQueue.Dispose();
            _loopCancellationSource?.Dispose();
            _recoveryTask?.Dispose();
            _processorTask?.Dispose();
            _blockTree.NewBestSuggestedBlock -= OnNewBestBlock;
            _blockTree.NewHeadBlock -= OnNewHeadBlock;
        }

        [DebuggerDisplay("Root: {Root}, Length: {BlocksToProcess.Count}")]
        private readonly struct ProcessingBranch
        {
            public ProcessingBranch(Keccak root, List<Block> blocks)
            {
                Root = root;
                Blocks = blocks;
                BlocksToProcess = new List<Block>();
            }

            public Keccak Root { get; }
            public List<Block> Blocks { get; }
            public List<Block> BlocksToProcess { get; }
        }

        public class Options
        {
            public static Options NoReceipts = new() { StoreReceiptsByDefault = true };
            public static Options Default = new();

            public bool StoreReceiptsByDefault { get; set; } = true;

            public DumpOptions DumpOptions { get; set; } = DumpOptions.None;
        }
    }
}<|MERGE_RESOLUTION|>--- conflicted
+++ resolved
@@ -60,7 +60,6 @@
 
         private int _currentRecoveryQueueSize;
         private readonly CompositeBlockTracer _compositeBlockTracer = new();
-        private Stopwatch _stopwatch = new();
 
         /// <summary>
         /// 
@@ -238,7 +237,9 @@
 
         private void RunProcessingLoop()
         {
-            if (_logger.IsDebug) _logger.Debug($"Starting block processor - {_blockQueue.Count} blocks waiting in the queue.");
+            _stats.Start();
+            if (_logger.IsDebug)
+                _logger.Debug($"Starting block processor - {_blockQueue.Count} blocks waiting in the queue.");
 
             FireProcessingQueueEmpty();
 
@@ -252,7 +253,6 @@
                 Block block = blockRef.Block;
 
                 if (_logger.IsTrace) _logger.Trace($"Processing block {block.ToString(Block.Format.Short)}).");
-                _stats.Start();
 
                 Block processedBlock = Process(block, blockRef.ProcessingOptions, _compositeBlockTracer.GetTracer());
                 if (processedBlock == null)
@@ -313,8 +313,9 @@
             ProcessingBranch processingBranch = PrepareProcessingBranch(suggestedBlock, options);
             PrepareBlocksToProcess(suggestedBlock, options, processingBranch);
 
-            _stopwatch.Restart();
+            Stopwatch stopwatch = Stopwatch.StartNew();
             Block[]? processedBlocks = ProcessBranch(processingBranch, options, tracer);
+            stopwatch.Stop();
             if (processedBlocks == null)
             {
                 return null;
@@ -352,7 +353,7 @@
                         $"Marked blocks as processed {lastProcessed}, blocks count: {processedBlocks.Length}");
                 _blockTree.MarkChainAsProcessed(processingBranch.Blocks.ToArray());
 
-                Metrics.LastBlockProcessingTimeInMs = _stopwatch.ElapsedMilliseconds;
+                Metrics.LastBlockProcessingTimeInMs = stopwatch.ElapsedMilliseconds;
             }
 
             if ((options & ProcessingOptions.ReadOnlyChain) == ProcessingOptions.None)
@@ -453,11 +454,7 @@
 
             finally
             {
-<<<<<<< HEAD
-                if (invalidBlockHash is not null && (options & ProcessingOptions.ReadOnlyChain) == 0)
-=======
                 if (invalidBlockHash is not null)
->>>>>>> 39db4319
                 {
                     DeleteInvalidBlocks(invalidBlockHash);
                 }
