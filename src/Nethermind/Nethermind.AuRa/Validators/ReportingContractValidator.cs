--- conflicted
+++ resolved
@@ -31,19 +31,12 @@
             IAbiEncoder abiEncoder,
             ITransactionProcessor transactionProcessor,
             IBlockTree blockTree,
-<<<<<<< HEAD
             IReceiptFinder receiptFinder,
-            ILogManager logManager,
-            long startBlockNumber) 
-            : base(validator, stateDb, stateProvider, abiEncoder, transactionProcessor, blockTree, receiptFinder, logManager, startBlockNumber)
-=======
-            IReceiptStorage receiptStorage,
             IValidatorStore validatorStore,
             IValidSealerStrategy validSealerStrategy,
             ILogManager logManager,
             long startBlockNumber) 
-            : base(validator, stateProvider, abiEncoder, transactionProcessor, blockTree, receiptStorage, validatorStore, validSealerStrategy, logManager, startBlockNumber)
->>>>>>> 0c59b8bb
+            : base(validator, stateDb, stateProvider, abiEncoder, transactionProcessor, blockTree, receiptFinder, logManager, startBlockNumber)
         {
         }
     }
