﻿//  Copyright (c) 2021 Demerzel Solutions Limited
//  This file is part of the Nethermind library.
// 
//  The Nethermind library is free software: you can redistribute it and/or modify
//  it under the terms of the GNU Lesser General Public License as published by
//  the Free Software Foundation, either version 3 of the License, or
//  (at your option) any later version.
// 
//  The Nethermind library is distributed in the hope that it will be useful,
//  but WITHOUT ANY WARRANTY; without even the implied warranty of
//  MERCHANTABILITY or FITNESS FOR A PARTICULAR PURPOSE. See the
//  GNU Lesser General Public License for more details.
// 
//  You should have received a copy of the GNU Lesser General Public License
//  along with the Nethermind. If not, see <http://www.gnu.org/licenses/>.

using System;
using System.Threading.Tasks;
using Nethermind.Blockchain.Receipts;
using Nethermind.Blockchain.Synchronization;
using Nethermind.Core.Specs;
using Nethermind.Db;
using Nethermind.Specs;
using Nethermind.JsonRpc.Modules;
using Nethermind.JsonRpc.Modules.Eth;
using Nethermind.Logging;
using Nethermind.State.Repositories;
using Nethermind.Db.Blooms;
using Nethermind.Trie.Pruning;
using Nethermind.Facade;
<<<<<<< HEAD
using Nethermind.Facade.Eth;
=======
using Nethermind.JsonRpc.Modules.Eth.FeeHistory;
>>>>>>> b525c8ed
using Nethermind.JsonRpc.Modules.Eth.GasPrice;
using Nethermind.State;
using Nethermind.TxPool;
using Nethermind.Wallet;
using NSubstitute;
using NUnit.Framework;
using BlockTree = Nethermind.Blockchain.BlockTree;

namespace Nethermind.JsonRpc.Test.Modules
{
    [Parallelizable(ParallelScope.Self)]
    [TestFixture]
    public class BoundedModulePoolTests
    {
        private BoundedModulePool<IEthRpcModule> _modulePool;

        [SetUp]
        public async Task Initialize()
        {
            ISpecProvider specProvider = MainnetSpecProvider.Instance;
            ITxPool txPool = NullTxPool.Instance;
            IDbProvider dbProvider = await TestMemDbProvider.InitAsync();

            BlockTree blockTree = new(
                dbProvider.BlocksDb,
                dbProvider.HeadersDb,
                dbProvider.BlockInfosDb,
                new ChainLevelInfoRepository(dbProvider.BlockInfosDb),
                specProvider,
                new BloomStorage(new BloomConfig(), dbProvider.HeadersDb, new InMemoryDictionaryFileStoreFactory()),
                new SyncConfig(),
                LimboLogs.Instance);
            
            _modulePool = new BoundedModulePool<IEthRpcModule>(new EthModuleFactory(
                txPool,
                Substitute.For<ITxSender>(),
                NullWallet.Instance,
                blockTree,
                new JsonRpcConfig(),
                LimboLogs.Instance,
                Substitute.For<IStateReader>(),
                Substitute.For<IBlockchainBridgeFactory>(),
                Substitute.For<ISpecProvider>(),
<<<<<<< HEAD
                Substitute.For<IGasPriceOracle>(),
                Substitute.For<IEthSyncingInfo>()),
=======
                Substitute.For<IReceiptStorage>(),
                Substitute.For<IGasPriceOracle>()),				
>>>>>>> b525c8ed
                 1, 1000);
        }

        [Test]
        public async Task Ensure_concurrency()
        {
            await _modulePool.GetModule(false);
        }

        [Test]
        public async Task Ensure_limited_exclusive()
        {
            await _modulePool.GetModule(false);
            Assert.ThrowsAsync<ModuleRentalTimeoutException>(() => _modulePool.GetModule(false));
        }
        
        [Test]
        public async Task Ensure_returning_shared_does_not_change_concurrency()
        {
            IEthRpcModule shared = await _modulePool.GetModule(true);
            _modulePool.ReturnModule(shared);
            await _modulePool.GetModule(false);
            Assert.ThrowsAsync<ModuleRentalTimeoutException>(() => _modulePool.GetModule(false));
        }

        [Test]
        public async Task Ensure_unlimited_shared()
        {
            for (int i = 0; i < 1000; i++)
            {
                await _modulePool.GetModule(true);
            }
        }

        [Test]
        public async Task Ensure_that_shared_is_never_returned_as_exclusive()
        {
            IEthRpcModule sharedRpcModule = await _modulePool.GetModule(true);
            _modulePool.ReturnModule(sharedRpcModule);

            const int iterations = 1000;
            Func<Task> rentReturnShared = async () =>
            {
                for (int i = 0; i < iterations; i++)
                {
                    TestContext.Out.WriteLine($"Rent shared {i}");
                    IEthRpcModule ethRpcModule = await _modulePool.GetModule(true);
                    Assert.AreSame(sharedRpcModule, ethRpcModule);
                    _modulePool.ReturnModule(ethRpcModule);
                    TestContext.Out.WriteLine($"Return shared {i}");
                }
            };

            Func<Task> rentReturnExclusive = async () =>
            {
                for (int i = 0; i < iterations; i++)
                {
                    TestContext.Out.WriteLine($"Rent exclusive {i}");
                    IEthRpcModule ethRpcModule = await _modulePool.GetModule(false);
                    Assert.AreNotSame(sharedRpcModule, ethRpcModule);
                    _modulePool.ReturnModule(ethRpcModule);
                    TestContext.Out.WriteLine($"Return exclusive {i}");
                }
            };

            Task a = Task.Run(rentReturnExclusive);
            Task b = Task.Run(rentReturnExclusive);
            Task c = Task.Run(rentReturnShared);
            Task d = Task.Run(rentReturnShared);

            await Task.WhenAll(a, b, c, d);
        }

        [TestCase(true)]
        [TestCase(false)]
        public async Task Can_rent_and_return(bool canBeShared)
        {
            IEthRpcModule ethRpcModule = await _modulePool.GetModule(canBeShared);
            _modulePool.ReturnModule(ethRpcModule);
        }

        [TestCase(true)]
        [TestCase(false)]
        public async Task Can_rent_and_return_in_a_loop(bool canBeShared)
        {
            for (int i = 0; i < 1000; i++)
            {
                IEthRpcModule ethRpcModule = await _modulePool.GetModule(canBeShared);
                _modulePool.ReturnModule(ethRpcModule);
            }
        }
    }
}<|MERGE_RESOLUTION|>--- conflicted
+++ resolved
@@ -28,11 +28,8 @@
 using Nethermind.Db.Blooms;
 using Nethermind.Trie.Pruning;
 using Nethermind.Facade;
-<<<<<<< HEAD
 using Nethermind.Facade.Eth;
-=======
 using Nethermind.JsonRpc.Modules.Eth.FeeHistory;
->>>>>>> b525c8ed
 using Nethermind.JsonRpc.Modules.Eth.GasPrice;
 using Nethermind.State;
 using Nethermind.TxPool;
@@ -76,13 +73,9 @@
                 Substitute.For<IStateReader>(),
                 Substitute.For<IBlockchainBridgeFactory>(),
                 Substitute.For<ISpecProvider>(),
-<<<<<<< HEAD
+                Substitute.For<IReceiptStorage>(),
                 Substitute.For<IGasPriceOracle>(),
-                Substitute.For<IEthSyncingInfo>()),
-=======
-                Substitute.For<IReceiptStorage>(),
-                Substitute.For<IGasPriceOracle>()),				
->>>>>>> b525c8ed
+                Substitute.For<IEthSyncingInfo>()),		
                  1, 1000);
         }
 
