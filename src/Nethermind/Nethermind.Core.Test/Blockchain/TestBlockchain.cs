--- conflicted
+++ resolved
@@ -128,17 +128,12 @@
             IDb blockDb = new MemDb();
             IDb headerDb = new MemDb();
             IDb blockInfoDb = new MemDb();
-<<<<<<< HEAD
             BlockTree = new BlockTree(blockDb, headerDb, blockInfoDb, new ChainLevelInfoRepository(blockInfoDb), SpecProvider, NullBloomStorage.Instance, LimboLogs.Instance);
             TransactionComparerProvider = new TransactionComparerProvider(specProvider, BlockTree);
             BlockPreparationContextService = new BlockPreparationContextService(LimboLogs.Instance);
             TxPool = CreateTxPool(txStorage);
 
             new OnChainTxWatcher(BlockTree, TxPool, SpecProvider, LimboLogs.Instance);
-=======
-            BlockTree = new BlockTree(blockDb, headerDb, blockInfoDb, new ChainLevelInfoRepository(blockInfoDb), SpecProvider, NullBloomStorage.Instance, LogManager);
-            new OnChainTxWatcher(BlockTree, TxPool, SpecProvider, LogManager);
->>>>>>> a3715c47
 
             ReceiptStorage = new InMemoryReceiptStorage();
             VirtualMachine virtualMachine = new VirtualMachine(State, Storage, new BlockhashProvider(BlockTree, LogManager), SpecProvider, LogManager);
@@ -155,13 +150,8 @@
             StateReader = new StateReader(ReadOnlyTrieStore, CodeDb, LogManager);
             TxPoolTxSource txPoolTxSource = CreateTxPoolTxSource();
             ISealer sealer = new NethDevSealEngine(TestItem.AddressD);
-<<<<<<< HEAD
-            IStateProvider producerStateProvider = new StateProvider(readOnlyTrieStore, CodeDb, LimboLogs.Instance);
-            BlockProducer = new TestBlockProducer(txPoolTxSource, chainProcessor, producerStateProvider, sealer, BlockTree, chainProcessor, Timestamper, BlockPreparationContextService, SpecProvider, LimboLogs.Instance);
-=======
             IStateProvider producerStateProvider = new StateProvider(ReadOnlyTrieStore, CodeDb, LogManager);
-            BlockProducer = CreateTestBlockProducer(txPoolTxSource, chainProcessor, producerStateProvider, sealer);
->>>>>>> a3715c47
+            BlockProducer = CreateTestBlockProducer(txPoolTxSource, chainProcessor, producerStateProvider, sealer, BlockTree, chainProcessor, Timestamper, BlockPreparationContextService, SpecProvider, LimboLogs.Instance));
             BlockProducer.Start();
 
             _resetEvent = new SemaphoreSlim(0);
@@ -202,21 +192,15 @@
                 new TxPoolConfig(),
                 State,
                 new TxValidator(SpecProvider.ChainId),
-<<<<<<< HEAD
-                LimboLogs.Instance,
+                LogManager,
                 TransactionComparerProvider.GetDefaultComparer());
 
         protected virtual TxPoolTxSource CreateTxPoolTxSource()
         {
             ITxFilterPipeline txFilterPipeline = TxFilterPipelineBuilder.CreateStandardFilteringPipeline(LimboLogs.Instance,
                 SpecProvider, BlockPreparationContextService);
-            return new TxPoolTxSource(TxPool, StateReader, SpecProvider, TransactionComparerProvider.GetDefaultComparer(), BlockPreparationContextService, LimboLogs.Instance, txFilterPipeline);
-        }
-=======
-                LogManager);
-
-        protected virtual TxPoolTxSource CreateTxPoolTxSource() => new TxPoolTxSource(TxPool, StateReader, LogManager);
->>>>>>> a3715c47
+            return new TxPoolTxSource(TxPool, StateReader, SpecProvider, TransactionComparerProvider.GetDefaultComparer(), BlockPreparationContextService, LogManager, txFilterPipeline);
+        }
 
         public BlockBuilder GenesisBlockBuilder { get; set; }
 
