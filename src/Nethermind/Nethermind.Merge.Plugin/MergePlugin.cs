﻿//  Copyright (c) 2021 Demerzel Solutions Limited
//  This file is part of the Nethermind library.
// 
//  The Nethermind library is free software: you can redistribute it and/or modify
//  it under the terms of the GNU Lesser General Public License as published by
//  the Free Software Foundation, either version 3 of the License, or
//  (at your option) any later version.
// 
//  The Nethermind library is distributed in the hope that it will be useful,
//  but WITHOUT ANY WARRANTY; without even the implied warranty of
//  MERCHANTABILITY or FITNESS FOR A PARTICULAR PURPOSE. See the
//  GNU Lesser General Public License for more details.
// 
//  You should have received a copy of the GNU Lesser General Public License
//  along with the Nethermind. If not, see <http://www.gnu.org/licenses/>.

using System;
using System.Threading.Tasks;
using Nethermind.Api;
using Nethermind.Api.Extensions;
using Nethermind.Blockchain;
using Nethermind.Blockchain.Synchronization;
using Nethermind.Consensus;
using Nethermind.Consensus.Rewards;
using Nethermind.Consensus.Validators;
using Nethermind.Core;
using Nethermind.Core.Crypto;
using Nethermind.Core.Timers;
using Nethermind.Db;
using Nethermind.Int256;
using Nethermind.JsonRpc.Modules;
using Nethermind.Logging;
using Nethermind.Merge.Plugin.Handlers;
using Nethermind.Merge.Plugin.Handlers.V1;
using Nethermind.Merge.Plugin.Synchronization;
using Nethermind.Synchronization;
using Nethermind.Synchronization.ParallelSync;

namespace Nethermind.Merge.Plugin
{
    public partial class MergePlugin : IConsensusWrapperPlugin, ISynchronizationPlugin
    {
        private INethermindApi _api = null!;
        private ILogger _logger = null!;
        private IMergeConfig _mergeConfig = null!;
        private ISyncConfig _syncConfig = null!;
        private IPoSSwitcher _poSSwitcher = NoPoS.Instance;
        private IBeaconPivot? _beaconPivot;
        private BeaconSync? _beaconSync;
        private IBlockCacheService _blockCacheService;

        private ManualBlockFinalizationManager _blockFinalizationManager = null!;
        private IMergeBlockProductionPolicy? _mergeBlockProductionPolicy;

        public string Name => "Merge";
        public string Description => "Merge plugin for ETH1-ETH2";
        public string Author => "Nethermind";

        public Task Init(INethermindApi nethermindApi)
        {
            _api = nethermindApi;
            _mergeConfig = nethermindApi.Config<IMergeConfig>();
            _syncConfig = nethermindApi.Config<ISyncConfig>();
            _logger = _api.LogManager.GetClassLogger();

            if (_mergeConfig.Enabled)
            {
                if (_api.DbProvider == null) throw new ArgumentException(nameof(_api.DbProvider));
                if (_api.BlockTree == null) throw new ArgumentException(nameof(_api.BlockTree));
                if (_api.SpecProvider == null) throw new ArgumentException(nameof(_api.SpecProvider));
                if (_api.ChainSpec == null) throw new ArgumentException(nameof(_api.ChainSpec));
                if (_api.SealValidator == null) throw new ArgumentException(nameof(_api.SealValidator));


                _beaconPivot = new BeaconPivot(_syncConfig, _mergeConfig, _api.DbProvider.MetadataDb, _api.BlockTree, _api.LogManager);
                _poSSwitcher = new PoSSwitcher(_mergeConfig,
                    _api.DbProvider.GetDb<IDb>(DbNames.Metadata), _api.BlockTree, _api.SpecProvider, _api.LogManager);
                _blockFinalizationManager = new ManualBlockFinalizationManager();
                _blockCacheService = new BlockCacheService();

                _api.RewardCalculatorSource = new MergeRewardCalculatorSource(
                   _api.RewardCalculatorSource ?? NoBlockRewards.Instance,  _poSSwitcher);
                _api.SealValidator = new MergeSealValidator(_poSSwitcher, _api.SealValidator);

                _api.GossipPolicy = new MergeGossipPolicy(_api.GossipPolicy, _poSSwitcher, _blockFinalizationManager);
                
                _api.BlockPreprocessor.AddFirst(new MergeProcessingRecoveryStep(_poSSwitcher));
            }

            return Task.CompletedTask;
        }

        public Task InitNetworkProtocol()
        {
            if (_mergeConfig.Enabled)
            {
                if (_api.BlockTree is null) throw new ArgumentNullException(nameof(_api.BlockTree));
                if (_api.SpecProvider is null) throw new ArgumentNullException(nameof(_api.SpecProvider));
                if (_api.UnclesValidator is null) throw new ArgumentNullException(nameof(_api.UnclesValidator));
                if (_api.BlockProductionPolicy == null) throw new ArgumentException(nameof(_api.BlockProductionPolicy));
                if (_api.SealValidator == null) throw new ArgumentException(nameof(_api.SealValidator));
                
                _api.HeaderValidator = new MergeHeaderValidator(_poSSwitcher, _api.BlockTree, _api.SpecProvider, _api.SealValidator, _api.LogManager);
                _api.UnclesValidator = new MergeUnclesValidator(_poSSwitcher, _api.UnclesValidator);
                _api.BlockValidator = new BlockValidator(_api.TxValidator, _api.HeaderValidator, _api.UnclesValidator,
                    _api.SpecProvider, _api.LogManager);
                _api.HealthHintService =
                    new MergeHealthHintService(_api.HealthHintService, _poSSwitcher);
                _mergeBlockProductionPolicy = new MergeBlockProductionPolicy(_api.BlockProductionPolicy);
                _api.BlockProductionPolicy = _mergeBlockProductionPolicy;

                _api.FinalizationManager = new MergeFinalizationManager(_blockFinalizationManager, _api.FinalizationManager, _poSSwitcher);
            }

            return Task.CompletedTask;
        }

        public Task InitRpcModules()
        {
            if (_mergeConfig.Enabled)
            {
                if (_api.RpcModuleProvider is null) throw new ArgumentNullException(nameof(_api.RpcModuleProvider));
                if (_api.BlockTree is null) throw new ArgumentNullException(nameof(_api.BlockTree));
                if (_api.BlockchainProcessor is null) throw new ArgumentNullException(nameof(_api.BlockchainProcessor));
                if (_api.StateProvider is null) throw new ArgumentNullException(nameof(_api.StateProvider));
                if (_api.HeaderValidator is null) throw new ArgumentNullException(nameof(_api.HeaderValidator));
                if (_api.EthSyncingInfo is null) throw new ArgumentNullException(nameof(_api.EthSyncingInfo));
                if (_api.Sealer is null) throw new ArgumentNullException(nameof(_api.Sealer));
                if (_api.BlockValidator is null) throw new ArgumentNullException(nameof(_api.BlockValidator));
                if (_api.BlockProcessingQueue is null)
                    throw new ArgumentNullException(nameof(_api.BlockProcessingQueue));
                if (_api.SpecProvider is null) throw new ArgumentNullException(nameof(_api.SpecProvider));
<<<<<<< HEAD
                if (_beaconPivot is null) throw new ArgumentNullException(nameof(_beaconPivot));
                if (_beaconSync is null) throw new ArgumentNullException(nameof(_beaconSync));
                if (_blockProducer is null) throw new ArgumentNullException(nameof(_blockProducer));
                if (_blockProductionTrigger is null) throw new ArgumentNullException(nameof(_blockProductionTrigger));
                
                ISyncConfig? syncConfig = _api.Config<ISyncConfig>();
                BlockCacheService blockCacheService = new();
                PayloadPreparationService payloadPreparationService = new (_blockProducer, _blockProductionTrigger, _api.Sealer, _mergeConfig, TimerFactory.Default, _api.LogManager);

=======
                if (_postMergeBlockProducer is null) throw new ArgumentNullException(nameof(_postMergeBlockProducer));
                if (_blockProductionTrigger is null) throw new ArgumentNullException(nameof(_blockProductionTrigger));
                
                ISyncConfig? syncConfig = _api.Config<ISyncConfig>();
                PayloadPreparationService payloadPreparationService = new (_postMergeBlockProducer, _blockProductionTrigger, _api.Sealer, _mergeConfig, TimerFactory.Default, _api.LogManager);
                
>>>>>>> 27cbc35a
                IEngineRpcModule engineRpcModule = new EngineRpcModule(
                    new GetPayloadV1Handler(payloadPreparationService, _api.LogManager),
                    new NewPayloadV1Handler(
                        _api.BlockValidator,
                        _api.BlockTree,
                        _api.BlockchainProcessor,
                        _api.EthSyncingInfo,
                        _api.Config<IInitConfig>(),
                        _poSSwitcher,
                        _beaconSync,
                        _beaconPivot,
                        _blockCacheService,
                        _api.LogManager),
                    new ForkchoiceUpdatedV1Handler(
                        _api.BlockTree,
                        _blockFinalizationManager,
                        _poSSwitcher,
                        _api.EthSyncingInfo,
                        _api.BlockConfirmationManager,
                        payloadPreparationService,
                        blockCacheService,
                        _beaconSync,
                        _beaconPivot,
                        _api.LogManager),
                    new ExecutionStatusHandler(_api.BlockTree, _api.BlockConfirmationManager,
                        _blockFinalizationManager),
                    new GetPayloadBodiesV1Handler(_api.BlockTree, _api.LogManager),
                    new ExchangeTransitionConfigurationV1Handler(_poSSwitcher, _api.LogManager),
                    _api.LogManager);

                _api.RpcModuleProvider.RegisterSingle(engineRpcModule);
                if (_logger.IsInfo) _logger.Info("Engine Module has been enabled");
            }

            return Task.CompletedTask;
        }

        public Task InitSynchronization()
        {
            if (_mergeConfig.Enabled)
            {
                if (_api.SpecProvider is null) throw new ArgumentNullException(nameof(_api.SpecProvider));
                if (_api.SyncPeerPool is null) throw new ArgumentNullException(nameof(_api.SyncPeerPool));
                if (_api.BlockTree is null) throw new ArgumentNullException(nameof(_api.BlockTree));
                if (_api.DbProvider is null) throw new ArgumentNullException(nameof(_api.DbProvider));
                if (_beaconPivot is null) throw new ArgumentNullException(nameof(_beaconPivot));
                if (_blockCacheService is null) throw new ArgumentNullException(nameof(_blockCacheService));
                if (_api.SyncProgressResolver is null)
                    throw new ArgumentNullException(nameof(_api.SyncProgressResolver));

                // ToDo strange place for validators initialization
                _api.HeaderValidator = new MergeHeaderValidator(_poSSwitcher, _api.BlockTree, _api.SpecProvider,
                    Always.Valid, _api.LogManager);
                _api.BlockValidator = new BlockValidator(_api.TxValidator, _api.HeaderValidator, Always.Valid,
                    _api.SpecProvider, _api.LogManager);
                _beaconSync = new BeaconSync(_beaconPivot, _api.BlockTree, _api.SyncProgressResolver, _blockCacheService,  _api.BlockValidator, _api.BlockchainProcessor);
                
                _api.SyncModeSelector = new MultiSyncModeSelector(_api.SyncProgressResolver, _api.SyncPeerPool,
                    _syncConfig,
                    _beaconSync, _api.LogManager);
                _api.Pivot = _beaconPivot;
                _api.BlockDownloaderFactory = new MergeBlockDownloaderFactory(_beaconPivot, _api.SpecProvider,
                    _api.BlockTree,
                    _api.ReceiptStorage!,
                    _api.BlockValidator!,
                    _api.SealValidator!,
                    _api.SyncPeerPool,
                    _api.NodeStatsManager!,
                    _api.SyncModeSelector!,
                    _syncConfig,
                    _api.LogManager);
                _api.Synchronizer = new MergeSynchronizer(
                    _api.DbProvider, 
                    _api.SpecProvider!,
                    _api.BlockTree!,
                    _api.ReceiptStorage!,
                    _api.SyncPeerPool,
                    _api.NodeStatsManager!,
                    _api.SyncModeSelector,
                    _syncConfig,
                    _api.BlockDownloaderFactory,
                    _api.Pivot,
                    _beaconSync,
                    _api.LogManager);
            }

            return Task.CompletedTask;
        }

        public ValueTask DisposeAsync() => ValueTask.CompletedTask;

        public string SealEngineType => "Eth2Merge";
    }
}<|MERGE_RESOLUTION|>--- conflicted
+++ resolved
@@ -130,24 +130,18 @@
                 if (_api.BlockProcessingQueue is null)
                     throw new ArgumentNullException(nameof(_api.BlockProcessingQueue));
                 if (_api.SpecProvider is null) throw new ArgumentNullException(nameof(_api.SpecProvider));
-<<<<<<< HEAD
                 if (_beaconPivot is null) throw new ArgumentNullException(nameof(_beaconPivot));
                 if (_beaconSync is null) throw new ArgumentNullException(nameof(_beaconSync));
-                if (_blockProducer is null) throw new ArgumentNullException(nameof(_blockProducer));
+                if (_blockProductionTrigger is null) throw new ArgumentNullException(nameof(_blockProductionTrigger));
+                
+
+                if (_postMergeBlockProducer is null) throw new ArgumentNullException(nameof(_postMergeBlockProducer));
                 if (_blockProductionTrigger is null) throw new ArgumentNullException(nameof(_blockProductionTrigger));
                 
                 ISyncConfig? syncConfig = _api.Config<ISyncConfig>();
                 BlockCacheService blockCacheService = new();
-                PayloadPreparationService payloadPreparationService = new (_blockProducer, _blockProductionTrigger, _api.Sealer, _mergeConfig, TimerFactory.Default, _api.LogManager);
-
-=======
-                if (_postMergeBlockProducer is null) throw new ArgumentNullException(nameof(_postMergeBlockProducer));
-                if (_blockProductionTrigger is null) throw new ArgumentNullException(nameof(_blockProductionTrigger));
-                
-                ISyncConfig? syncConfig = _api.Config<ISyncConfig>();
                 PayloadPreparationService payloadPreparationService = new (_postMergeBlockProducer, _blockProductionTrigger, _api.Sealer, _mergeConfig, TimerFactory.Default, _api.LogManager);
-                
->>>>>>> 27cbc35a
+
                 IEngineRpcModule engineRpcModule = new EngineRpcModule(
                     new GetPayloadV1Handler(payloadPreparationService, _api.LogManager),
                     new NewPayloadV1Handler(
