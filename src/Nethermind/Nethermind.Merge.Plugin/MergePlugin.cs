--- conflicted
+++ resolved
@@ -65,11 +65,8 @@
                 if (_api.DbProvider == null) throw new ArgumentException(nameof(_api.DbProvider));
                 if (_api.BlockTree == null) throw new ArgumentException(nameof(_api.BlockTree));
                 if (_api.SpecProvider == null) throw new ArgumentException(nameof(_api.SpecProvider));
-<<<<<<< HEAD
                 if (_api.ChainSpec == null) throw new ArgumentException(nameof(_api.ChainSpec));
                 
-=======
->>>>>>> f4493052
 
                 _beaconPivot = new BeaconPivot(_syncConfig, _api.DbProvider.MetadataDb, _api.BlockTree, _api.LogManager);
                 _poSSwitcher = new PoSSwitcher(_mergeConfig,
@@ -89,13 +86,8 @@
                 }
 
                 _api.RewardCalculatorSource = new MergeRewardCalculatorSource(
-<<<<<<< HEAD
                    _api.RewardCalculatorSource ?? NoBlockRewards.Instance,  _poSSwitcher);
                 _api.SealEngine = new MergeSealEngine(_api.SealEngine, _poSSwitcher, feeRecipient, _api.LogManager);
-=======
-                    _api.RewardCalculatorSource ?? NoBlockRewards.Instance, _poSSwitcher);
-                _api.SealEngine = new MergeSealEngine(_api.SealEngine, _poSSwitcher, signer, _api.LogManager);
->>>>>>> f4493052
                 _api.SealValidator = _api.SealEngine;
                 _api.Sealer = _api.SealEngine;
                 _api.GossipPolicy = new MergeGossipPolicy(_api.GossipPolicy, _poSSwitcher, _blockFinalizationManager);
@@ -140,25 +132,15 @@
                 if (_api.EthSyncingInfo is null) throw new ArgumentNullException(nameof(_api.EthSyncingInfo));
                 if (_api.Sealer is null) throw new ArgumentNullException(nameof(_api.Sealer));
                 if (_api.BlockValidator is null) throw new ArgumentNullException(nameof(_api.BlockValidator));
-<<<<<<< HEAD
+                if (_api.BlockProcessingQueue is null)
+                    throw new ArgumentNullException(nameof(_api.BlockProcessingQueue));
                 if (_api.SpecProvider is null) throw new ArgumentNullException(nameof(_api.SpecProvider));
+                if (_beaconPivot is null) throw new ArgumentNullException(nameof(_beaconPivot));
+                if (_beaconSync is null) throw new ArgumentNullException(nameof(_beaconSync));
                 
                 ISyncConfig? syncConfig = _api.Config<ISyncConfig>();
                 PayloadService payloadService = new (_idealBlockProductionContext, _api.Sealer, _mergeConfig, _api.LogManager);
                 
-=======
-                if (_api.BlockProcessingQueue is null)
-                    throw new ArgumentNullException(nameof(_api.BlockProcessingQueue));
-                if (_beaconPivot is null) throw new ArgumentNullException(nameof(_beaconPivot));
-                if (_beaconSync is null) throw new ArgumentNullException(nameof(_beaconSync));
-
-                IInitConfig? initConfig = _api.Config<IInitConfig>();
-                PayloadStorage payloadStorage = new(_idealBlockProductionContext, _emptyBlockProductionContext,
-                    initConfig, _api.LogManager);
-                PayloadService payloadService = new(_idealBlockProductionContext,
-                    _emptyBlockProductionContext, initConfig, _api.Sealer, _api.LogManager);
-
->>>>>>> f4493052
                 IEngineRpcModule engineRpcModule = new EngineRpcModule(
                     new GetPayloadV1Handler(payloadService, _api.LogManager),
                     new NewPayloadV1Handler(
@@ -168,31 +150,18 @@
                         _api.EthSyncingInfo,
                         _api.Config<IInitConfig>(),
                         _poSSwitcher,
-                        _api.Synchronizer!,
-                        syncConfig,
+                        _beaconSync,
+                        _beaconPivot,
                         _api.LogManager),
                     new ForkchoiceUpdatedV1Handler(
                         _api.BlockTree,
                         _blockFinalizationManager,
                         _poSSwitcher,
                         _api.EthSyncingInfo,
-<<<<<<< HEAD
                         _api.BlockConfirmationManager,
                         payloadService,
-                        _api.Synchronizer,
-                        syncConfig, 
+                        _beaconSync,
                         _api.LogManager),
-=======
-                        _api.Config<IInitConfig>(),
-                        _mergeConfig,
-                        _beaconSync,
-                        _beaconPivot,
-                        _api.LogManager),
-                    new ForkChoiceUpdatedHandler(_api.BlockTree, _api.StateProvider, _blockFinalizationManager,
-                        _poSSwitcher, _api.BlockConfirmationManager, _api.LogManager),
-                    new ForkchoiceUpdatedV1Handler(_api.BlockTree, _api.StateProvider, _blockFinalizationManager,
-                        _poSSwitcher, _api.EthSyncingInfo, _api.BlockConfirmationManager, payloadService, _mergeConfig, _beaconSync, _api.LogManager),
->>>>>>> f4493052
                     new ExecutionStatusHandler(_api.BlockTree, _api.BlockConfirmationManager,
                         _blockFinalizationManager),
                     new GetPayloadBodiesV1Handler(_api.BlockTree, _api.LogManager),
