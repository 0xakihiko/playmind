--- conflicted
+++ resolved
@@ -1,4 +1,4 @@
-//  Copyright (c) 2021 Demerzel Solutions Limited
+﻿//  Copyright (c) 2021 Demerzel Solutions Limited
 //  This file is part of the Nethermind library.
 // 
 //  The Nethermind library is free software: you can redistribute it and/or modify
@@ -45,15 +45,10 @@
             IStateProvider stateProvider,
             IGasLimitCalculator gasLimitCalculator,
             ISigner signer,
-<<<<<<< HEAD
             ITimestamper timestamper,
-            ILogManager logManager) 
-            : base(txSource, processor, new Eth2SealEngine(signer), blockTree, blockProcessingQueue, stateProvider, gasLimitCalculator, timestamper, logManager)
-=======
             ISpecProvider specProvider,
             ILogManager logManager) 
-            : base(txSource, processor, new Eth2SealEngine(signer), blockTree, blockProcessingQueue, stateProvider, gasLimitCalculator, new ManualTimestamper(), specProvider, logManager)
->>>>>>> 1b840d2b
+            : base(txSource, processor, new Eth2SealEngine(signer), blockTree, blockProcessingQueue, stateProvider, gasLimitCalculator, timestamper, specProvider, logManager)
         {
         }
 
