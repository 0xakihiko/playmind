﻿//  Copyright (c) 2021 Demerzel Solutions Limited
//  This file is part of the Nethermind library.
// 
//  The Nethermind library is free software: you can redistribute it and/or modify
//  it under the terms of the GNU Lesser General Public License as published by
//  the Free Software Foundation, either version 3 of the License, or
//  (at your option) any later version.
// 
//  The Nethermind library is distributed in the hope that it will be useful,
//  but WITHOUT ANY WARRANTY; without even the implied warranty of
//  MERCHANTABILITY or FITNESS FOR A PARTICULAR PURPOSE. See the
//  GNU Lesser General Public License for more details.
// 
//  You should have received a copy of the GNU Lesser General Public License
//  along with the Nethermind. If not, see <http://www.gnu.org/licenses/>.
// 

using System;
using System.Collections.Generic;
using System.Threading.Tasks;
using Nethermind.Blockchain;
using Nethermind.Blockchain.Find;
using Nethermind.Consensus;
using Nethermind.Consensus.Producers;
using Nethermind.Core;
using Nethermind.Core.Crypto;
using Nethermind.Core.Extensions;
using Nethermind.Crypto;
using Nethermind.Facade.Eth;
using Nethermind.JsonRpc;
using Nethermind.Logging;
using Nethermind.Merge.Plugin.Data.V1;
using Nethermind.Merge.Plugin.Synchronization;
using Nethermind.Synchronization;

namespace Nethermind.Merge.Plugin.Handlers.V1
{
    /// <summary>
    /// https://github.com/ethereum/execution-apis/blob/main/src/engine/specification.md
    /// Propagates the change in the fork choice to the execution client
    /// </summary>
    public class ForkchoiceUpdatedV1Handler : IForkchoiceUpdatedV1Handler
    {
        private readonly IBlockTree _blockTree;
        private readonly IManualBlockFinalizationManager _manualBlockFinalizationManager;
        private readonly IPoSSwitcher _poSSwitcher;
        private readonly IEthSyncingInfo _ethSyncingInfo;
        private readonly IBlockConfirmationManager _blockConfirmationManager;
        private readonly IPayloadPreparationService _payloadPreparationService;
        private readonly IBlockCacheService _blockCacheService;
        private readonly IBeaconSyncStrategy _beaconSyncStrategy;
        private readonly IBeaconPivot _beaconPivot;
        private readonly ILogger _logger;
        private bool synced = false;

        public ForkchoiceUpdatedV1Handler(
            IBlockTree blockTree,
            IManualBlockFinalizationManager manualBlockFinalizationManager,
            IPoSSwitcher poSSwitcher,
            IEthSyncingInfo ethSyncingInfo,
            IBlockConfirmationManager blockConfirmationManager,
            IPayloadPreparationService payloadPreparationService,
            IBlockCacheService blockCacheService,
            IBeaconSyncStrategy beaconSyncStrategy,
            IBeaconPivot beaconPivot,
            ILogManager logManager)
        {
            _blockTree = blockTree ?? throw new ArgumentNullException(nameof(blockTree));
            _manualBlockFinalizationManager = manualBlockFinalizationManager ??
                                              throw new ArgumentNullException(nameof(manualBlockFinalizationManager));
            _poSSwitcher = poSSwitcher ?? throw new ArgumentNullException(nameof(poSSwitcher));
            _ethSyncingInfo = ethSyncingInfo ?? throw new ArgumentNullException(nameof(ethSyncingInfo));
            _blockConfirmationManager = blockConfirmationManager ??
                                        throw new ArgumentNullException(nameof(blockConfirmationManager));
            _payloadPreparationService = payloadPreparationService;
            _blockCacheService = blockCacheService;
            _beaconSyncStrategy = beaconSyncStrategy;
            _beaconPivot = beaconPivot;
            _logger = logManager.GetClassLogger();
        }

        public async Task<ResultWrapper<ForkchoiceUpdatedV1Result>> Handle(ForkchoiceStateV1 forkchoiceState,
            PayloadAttributes? payloadAttributes)
        {
            if (!_beaconSyncStrategy.IsBeaconSyncHeadersFinished())
            {
                _blockCacheService.SyncingHead = forkchoiceState.HeadBlockHash;
                return ForkchoiceUpdatedV1Result.Syncing;
            }

            Block? newHeadBlock = EnsureHeadBlockHash(forkchoiceState.HeadBlockHash);
            if (newHeadBlock == null)
            {
                if (_blockCacheService.BlockCache.TryGetValue(forkchoiceState.HeadBlockHash, out Block? block))
                {
                    if (!_beaconPivot.BeaconPivotExists())
                    {
                        _beaconPivot.EnsurePivot(block.Header);   
                    }

<<<<<<< HEAD
                    _blockCacheService.SyncingHead = forkchoiceState.HeadBlockHash;
=======
                    if (_logger.IsInfo)
                    {
                        _logger.Info($"Received fork choice update {forkchoiceState}");
                    }
>>>>>>> 7463ac84
                    return ForkchoiceUpdatedV1Result.Syncing;
                }

                return ForkchoiceUpdatedV1Result.Error($"Unknown forkchoiceState head hash {forkchoiceState.HeadBlockHash}", ErrorCodes.InvalidParams);
            }

            if (_beaconPivot.BeaconPivotExists())
            {
                if (!_blockTree.WasProcessed(newHeadBlock.Number, newHeadBlock.Hash))
                {
<<<<<<< HEAD
                    _blockCacheService.SyncingHead = forkchoiceState.HeadBlockHash;
                    return ForkchoiceUpdatedV1Result.Syncing;
                }
            }
=======
                    if (_blockTree.WasProcessed(blockHeader.Number, blockHeader.Hash))
                    {
                        if (_logger.IsInfo) _logger.Info($"Beacon pivot reset. Block {blockHeader} was processed");
                        _beaconPivot.ResetPivot();
                        synced = true;
                    }
                    else
                    {
                        if (_logger.IsInfo)
                        {
                            _logger.Info($"Received fork choice update {forkchoiceState}");
                        }
                        return ForkchoiceUpdatedV1Result.Syncing;
                    }
                }
            }
            
            Block? newHeadBlock = EnsureHeadBlockHash(forkchoiceState.HeadBlockHash);
            if (newHeadBlock == null)
            {
                if (_logger.IsInfo)
                {
                    _logger.Info($"Result of fork choice update: Syncing");
                }
                return ForkchoiceUpdatedV1Result.Syncing;
            }
>>>>>>> 7463ac84

            (BlockHeader? finalizedHeader, string? finalizationErrorMsg) =
                ValidateHashForFinalization(forkchoiceState.FinalizedBlockHash);
            if (finalizationErrorMsg != null)
            {
                if (_logger.IsInfo)
                {
                    _logger.Info($"Result of fork choice update: Invalid finalized block hash {finalizationErrorMsg}");
                }
                return ForkchoiceUpdatedV1Result.Error(finalizationErrorMsg, ErrorCodes.InvalidParams);
            }

            (BlockHeader? confirmedHeader, string? safeBlockErrorMsg) =
                ValidateSafeBlockHash(forkchoiceState.SafeBlockHash);
            if (safeBlockErrorMsg != null)
            {
                if (_logger.IsInfo)
                {
                    _logger.Info($"Result of fork choice update: Invalid safe block Hash {safeBlockErrorMsg}");
                }
                return ForkchoiceUpdatedV1Result.Error(safeBlockErrorMsg, ErrorCodes.InvalidParams);
            }

            (Block[]? blocks, string? setHeadErrorMsg) =
                EnsureNewHeadHeader(newHeadBlock);
            if (setHeadErrorMsg != null)
            {
                if (_logger.IsInfo)
                {
                    _logger.Info($"Result of fork choice update: Invalid new head block {setHeadErrorMsg}");
                }

                return ForkchoiceUpdatedV1Result.Error(setHeadErrorMsg, ErrorCodes.InvalidParams);
            }

            if (_poSSwitcher.TerminalTotalDifficulty == null ||
                newHeadBlock!.Header.TotalDifficulty < _poSSwitcher.TerminalTotalDifficulty)
            {
                if (_logger.IsInfo)
                {
                    _logger.Info("Result of fork choice update: Invalid terminal block");
                }
                return ForkchoiceUpdatedV1Result.InvalidTerminalBlock;
            }

            if (payloadAttributes != null && newHeadBlock!.Timestamp >= payloadAttributes.Timestamp)
            {
                if (_logger.IsInfo)
                {
                    _logger.Info($"Result of fork choice update: Invalid payload attributes timestamp {payloadAttributes.Timestamp}, parent block header {newHeadBlock!.Header}");
                }
                return ForkchoiceUpdatedV1Result.Error(
                    $"Invalid payload attributes timestamp: {payloadAttributes.Timestamp} parent block header: {newHeadBlock!.Header}",
                    ErrorCodes.InvalidParams);
            }

            bool newHeadTheSameAsCurrentHead = _blockTree.Head!.Hash == newHeadBlock.Hash;
            if (_blockTree.IsMainChain(forkchoiceState.HeadBlockHash) && !newHeadTheSameAsCurrentHead)
            {
                if (_logger.IsInfo)
                {
                    _logger.Info($"Result of fork choice update: Valid {_blockTree.HeadHash}");
                }
                return ForkchoiceUpdatedV1Result.Valid(null, _blockTree.HeadHash);
            }

            EnsureTerminalBlock(forkchoiceState, blocks);

            if (ShouldFinalize(forkchoiceState.FinalizedBlockHash))
            {
                _manualBlockFinalizationManager.MarkFinalized(newHeadBlock!.Header, finalizedHeader!);
            }
            else if (_manualBlockFinalizationManager.LastFinalizedHash != Keccak.Zero)
                if (_logger.IsWarn)
                    _logger.Warn(
                        $"Cannot finalize block. The current finalized block is: {_manualBlockFinalizationManager.LastFinalizedHash}, the requested hash: {forkchoiceState.FinalizedBlockHash}");


            // In future safeBlockHash will be added to JSON-RPC
            _blockConfirmationManager.Confirm(confirmedHeader!.Hash!);
            string? payloadId = null;

            bool headUpdated = false;
            bool shouldUpdateHead = blocks != null && !newHeadTheSameAsCurrentHead;
            if (shouldUpdateHead)
            {
        //        _blockTree.UpdateMainChain(blocks!, true, true);
                headUpdated = _blockTree.Head == newHeadBlock;
            }

            if (headUpdated && shouldUpdateHead)
            {
                _poSSwitcher.ForkchoiceUpdated(newHeadBlock!.Header, forkchoiceState.FinalizedBlockHash);
                if (_logger.IsInfo) _logger.Info($"Block {forkchoiceState.HeadBlockHash} was set as head");
            }
            else if (headUpdated == false && shouldUpdateHead)
            {
                if (_logger.IsWarn) _logger.Warn($"Block {forkchoiceState.FinalizedBlockHash} was not set as head.");
            }

            if (payloadAttributes != null)
            {
                payloadId = _payloadPreparationService.StartPreparingPayload(newHeadBlock!.Header, payloadAttributes);
            }
            
            if (_logger.IsInfo)
            {
                _logger.Info($"Result of fork choice update: Valid {forkchoiceState.HeadBlockHash}");
            }
            return ForkchoiceUpdatedV1Result.Valid(payloadId, forkchoiceState.HeadBlockHash);
         }

        // This method will detect reorg in terminal PoW block
        private void EnsureTerminalBlock(ForkchoiceStateV1 forkchoiceState, Block[]? blocks)
        {
            // we can reorg terminal block only if we haven't finalized PoS yet and we're not finalizing PoS now 
            // https://github.com/ethereum/EIPs/blob/d896145678bd65d3eafd8749690c1b5228875c39/EIPS/eip-3675.md#ability-to-jump-between-terminal-pow-blocks
            bool notFinalizingPoS = forkchoiceState.FinalizedBlockHash == Keccak.Zero;
            bool notFinalizedPoS = _manualBlockFinalizationManager.LastFinalizedHash == Keccak.Zero;
            if (notFinalizingPoS && notFinalizedPoS && blocks != null)
            {
                BlockHeader? parent = null;
                for (int i = 0; i < blocks.Length; ++i)
                {
                    if (blocks[i].TotalDifficulty < _poSSwitcher.TerminalTotalDifficulty)
                        parent = blocks[i].Header;
                    else
                    {
                        if (_poSSwitcher.TryUpdateTerminalBlock(blocks[i].Header, parent))
                        {
                            if (_logger.IsInfo)
                                _logger.Info($"Terminal block {blocks[i].Header} updated during the forkchoice");
                        }

                        break;
                    }
                }
            }
        }
        
        private Block? EnsureHeadBlockHash(Keccak headBlockHash)
        {
            Block? block = _blockTree.FindBlock(headBlockHash, BlockTreeLookupOptions.None);
            if (block is null)
            {
                if (_logger.IsWarn) _logger.Warn($"Syncing... Block {headBlockHash} not found.");
            }

            return block;
        }

        private (BlockHeader? BlockHeader, string? ErrorMsg) ValidateSafeBlockHash(Keccak confirmedBlockHash)
        {
            string? errorMsg = null;
            BlockHeader? blockHeader = _blockTree.FindHeader(confirmedBlockHash, BlockTreeLookupOptions.None);
            if (blockHeader is null)
            {
                errorMsg = $"Block {confirmedBlockHash} not found for confirmation.";
                if (_logger.IsWarn) _logger.Warn(errorMsg);
            }

            return (blockHeader, errorMsg);
        }

        private (Block[]? Blocks, string? ErrorMsg) EnsureNewHeadHeader(Block newHeadBlock)
        {
            string? errorMsg = null;
            if (_blockTree.Head!.Hash == newHeadBlock!.Hash)
            {
                return (null, errorMsg);
            }

            if (!TryGetBranch(newHeadBlock, out Block[] branchOfBlocks))
            {
                errorMsg =
                    $"Block's {newHeadBlock} main chain predecessor cannot be found and it will not be set as head.";
                if (_logger.IsWarn) _logger.Warn(errorMsg);
            }

            return (branchOfBlocks, errorMsg);
        }

        private (BlockHeader? BlockHeader, string? ErrorMsg) ValidateHashForFinalization(Keccak finalizedBlockHash)
        {
            string? errorMsg = null;
            BlockHeader? blockHeader = _blockTree.FindHeader(finalizedBlockHash, BlockTreeLookupOptions.None);

            if (ShouldFinalize(finalizedBlockHash))
            {
                blockHeader = _blockTree.FindHeader(finalizedBlockHash, BlockTreeLookupOptions.None);
                if (blockHeader is null)
                {
                    errorMsg = $"Block {finalizedBlockHash} not found for finalization.";
                    if (_logger.IsWarn) _logger.Warn(errorMsg);
                }
            }

            return (blockHeader, errorMsg);
        }

        private bool ShouldFinalize(Keccak finalizedBlockHash) => finalizedBlockHash != Keccak.Zero;

        private bool TryGetBranch(Block newHeadBlock, out Block[] blocks)
        {
            List<Block> blocksList = new() { newHeadBlock };
            Block? predecessor = newHeadBlock;

            while (!_blockTree.IsMainChain(predecessor.Header))
            {
                predecessor = _blockTree.FindParent(predecessor, BlockTreeLookupOptions.None);
                if (predecessor == null)
                {
                    blocks = Array.Empty<Block>();
                    return false;
                }

                blocksList.Add(predecessor);
            }

            blocksList.Reverse();
            blocks = blocksList.ToArray();
            return true;
        }
    }
}<|MERGE_RESOLUTION|>--- conflicted
+++ resolved
@@ -91,6 +91,10 @@
             Block? newHeadBlock = EnsureHeadBlockHash(forkchoiceState.HeadBlockHash);
             if (newHeadBlock == null)
             {
+                if (_logger.IsInfo)
+                {
+                    _logger.Info($"Result of fork choice update: Syncing");
+                }
                 if (_blockCacheService.BlockCache.TryGetValue(forkchoiceState.HeadBlockHash, out Block? block))
                 {
                     if (!_beaconPivot.BeaconPivotExists())
@@ -98,57 +102,32 @@
                         _beaconPivot.EnsurePivot(block.Header);   
                     }
 
-<<<<<<< HEAD
-                    _blockCacheService.SyncingHead = forkchoiceState.HeadBlockHash;
-=======
                     if (_logger.IsInfo)
-                    {
-                        _logger.Info($"Received fork choice update {forkchoiceState}");
-                    }
->>>>>>> 7463ac84
-                    return ForkchoiceUpdatedV1Result.Syncing;
-                }
-
-                return ForkchoiceUpdatedV1Result.Error($"Unknown forkchoiceState head hash {forkchoiceState.HeadBlockHash}", ErrorCodes.InvalidParams);
-            }
-
-            if (_beaconPivot.BeaconPivotExists())
-            {
-                if (!_blockTree.WasProcessed(newHeadBlock.Number, newHeadBlock.Hash))
-                {
-<<<<<<< HEAD
-                    _blockCacheService.SyncingHead = forkchoiceState.HeadBlockHash;
-                    return ForkchoiceUpdatedV1Result.Syncing;
-                }
-            }
-=======
-                    if (_blockTree.WasProcessed(blockHeader.Number, blockHeader.Hash))
-                    {
-                        if (_logger.IsInfo) _logger.Info($"Beacon pivot reset. Block {blockHeader} was processed");
-                        _beaconPivot.ResetPivot();
-                        synced = true;
-                    }
-                    else
-                    {
-                        if (_logger.IsInfo)
                         {
                             _logger.Info($"Received fork choice update {forkchoiceState}");
                         }
-                        return ForkchoiceUpdatedV1Result.Syncing;
-                    }
-                }
-            }
-            
-            Block? newHeadBlock = EnsureHeadBlockHash(forkchoiceState.HeadBlockHash);
-            if (newHeadBlock == null)
-            {
-                if (_logger.IsInfo)
-                {
-                    _logger.Info($"Result of fork choice update: Syncing");
-                }
-                return ForkchoiceUpdatedV1Result.Syncing;
-            }
->>>>>>> 7463ac84
+
+                    _blockCacheService.SyncingHead = forkchoiceState.HeadBlockHash;
+                    return ForkchoiceUpdatedV1Result.Syncing;
+                }
+
+                return ForkchoiceUpdatedV1Result.Error($"Unknown forkchoiceState head hash {forkchoiceState.HeadBlockHash}", ErrorCodes.InvalidParams);
+            }
+
+            if (_beaconPivot.BeaconPivotExists())
+            {
+                if (!_blockTree.WasProcessed(newHeadBlock.Number, newHeadBlock.Hash))
+                {
+                    if (_logger.IsInfo)
+                        {
+                            _logger.Info($"Received fork choice update {forkchoiceState}");
+                        }
+                    _blockCacheService.SyncingHead = forkchoiceState.HeadBlockHash;
+                    return ForkchoiceUpdatedV1Result.Syncing;
+                }
+
+                if (_logger.IsInfo) _logger.Info($"Block {newHeadBlock} was processed");
+            }
 
             (BlockHeader? finalizedHeader, string? finalizationErrorMsg) =
                 ValidateHashForFinalization(forkchoiceState.FinalizedBlockHash);
