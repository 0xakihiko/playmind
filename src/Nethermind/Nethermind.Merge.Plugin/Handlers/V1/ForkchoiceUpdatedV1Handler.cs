﻿//  Copyright (c) 2021 Demerzel Solutions Limited
//  This file is part of the Nethermind library.
// 
//  The Nethermind library is free software: you can redistribute it and/or modify
//  it under the terms of the GNU Lesser General Public License as published by
//  the Free Software Foundation, either version 3 of the License, or
//  (at your option) any later version.
// 
//  The Nethermind library is distributed in the hope that it will be useful,
//  but WITHOUT ANY WARRANTY; without even the implied warranty of
//  MERCHANTABILITY or FITNESS FOR A PARTICULAR PURPOSE. See the
//  GNU Lesser General Public License for more details.
// 
//  You should have received a copy of the GNU Lesser General Public License
//  along with the Nethermind. If not, see <http://www.gnu.org/licenses/>.
// 

using System;
using System.Collections.Generic;
using System.Threading.Tasks;
using Nethermind.Blockchain;
using Nethermind.Blockchain.Find;
using Nethermind.Consensus;
using Nethermind.Consensus.Producers;
using Nethermind.Core;
using Nethermind.Core.Crypto;
using Nethermind.Core.Extensions;
using Nethermind.Crypto;
using Nethermind.Facade.Eth;
using Nethermind.JsonRpc;
using Nethermind.Logging;
using Nethermind.Merge.Plugin.Data.V1;
using Nethermind.Merge.Plugin.Synchronization;
using Nethermind.Synchronization;

namespace Nethermind.Merge.Plugin.Handlers.V1
{
    /// <summary>
    /// https://github.com/ethereum/execution-apis/blob/main/src/engine/specification.md
    /// Propagates the change in the fork choice to the execution client
    /// </summary>
    public class ForkchoiceUpdatedV1Handler : IForkchoiceUpdatedV1Handler
    {
        private readonly IBlockTree _blockTree;
        private readonly IManualBlockFinalizationManager _manualBlockFinalizationManager;
        private readonly IPoSSwitcher _poSSwitcher;
        private readonly IEthSyncingInfo _ethSyncingInfo;
        private readonly IBlockConfirmationManager _blockConfirmationManager;
        private readonly IPayloadPreparationService _payloadPreparationService;
        private readonly IBlockCacheService _blockCacheService;
        private readonly IBeaconSyncStrategy _beaconSyncStrategy;
        private readonly IBeaconPivot _beaconPivot;
        private readonly ILogger _logger;
        private bool synced = false;

        public ForkchoiceUpdatedV1Handler(
            IBlockTree blockTree,
            IManualBlockFinalizationManager manualBlockFinalizationManager,
            IPoSSwitcher poSSwitcher,
            IEthSyncingInfo ethSyncingInfo,
            IBlockConfirmationManager blockConfirmationManager,
            IPayloadPreparationService payloadPreparationService,
            IBlockCacheService blockCacheService,
            IBeaconSyncStrategy beaconSyncStrategy,
            IBeaconPivot beaconPivot,
            ILogManager logManager)
        {
            _blockTree = blockTree ?? throw new ArgumentNullException(nameof(blockTree));
            _manualBlockFinalizationManager = manualBlockFinalizationManager ??
                                              throw new ArgumentNullException(nameof(manualBlockFinalizationManager));
            _poSSwitcher = poSSwitcher ?? throw new ArgumentNullException(nameof(poSSwitcher));
            _ethSyncingInfo = ethSyncingInfo ?? throw new ArgumentNullException(nameof(ethSyncingInfo));
            _blockConfirmationManager = blockConfirmationManager ??
                                        throw new ArgumentNullException(nameof(blockConfirmationManager));
            _payloadPreparationService = payloadPreparationService;
            _blockCacheService = blockCacheService;
            _beaconSyncStrategy = beaconSyncStrategy;
            _beaconPivot = beaconPivot;
            _logger = logManager.GetClassLogger();
        }

        public async Task<ResultWrapper<ForkchoiceUpdatedV1Result>> Handle(ForkchoiceStateV1 forkchoiceState,
            PayloadAttributes? payloadAttributes)
        {
<<<<<<< HEAD
            if (!synced)
            {
                BlockHeader? blockHeader = _blockCacheService.GetBlockHeader(forkchoiceState.HeadBlockHash);
                if (blockHeader is not null)
                {
                    if (!_beaconPivot.BeaconPivotExists())
                    {
                        _beaconPivot.EnsurePivot(blockHeader);
                    }

                    if (_logger.IsInfo)
                    {
                        _logger.Info($"Received fork choice update {forkchoiceState}");
                    }
                    return ForkchoiceUpdatedV1Result.Syncing;
                }
=======
            string requestStr = $"{forkchoiceState} {payloadAttributes}";
            if (_logger.IsInfo) { _logger.Info($"Received {requestStr}"); }

            if (_syncConfig.FastSync && _blockTree.LowestInsertedBodyNumber != 0)
            {
                if (_logger.IsInfo) { _logger.Info($"Syncing... Request: {requestStr}"); }

                return ForkchoiceUpdatedV1Result.Syncing;
            }
>>>>>>> 4bce4f2e

                blockHeader = _blockTree.FindHeader(forkchoiceState.HeadBlockHash, BlockTreeLookupOptions.TotalDifficultyNotNeeded);
                if (blockHeader != null)
                {
                    if (_blockTree.WasProcessed(blockHeader.Number, blockHeader.Hash))
                    {
                        if (_logger.IsInfo) _logger.Info($"Beacon pivot reset. Block {blockHeader} was processed");
                        _beaconPivot.ResetPivot();
                        synced = true;
                    }
                    else
                    {
                        if (_logger.IsInfo)
                        {
                            _logger.Info($"Received fork choice update {forkchoiceState}");
                        }
                        return ForkchoiceUpdatedV1Result.Syncing;
                    }
                }
            }
            
            Block? newHeadBlock = EnsureHeadBlockHash(forkchoiceState.HeadBlockHash);
            if (newHeadBlock == null)
            {
                if (_logger.IsInfo) { _logger.Info($"Syncing... (HeadBlockHash not found). Request: {requestStr}"); }

                return ForkchoiceUpdatedV1Result.Syncing;
            }

            (BlockHeader? finalizedHeader, string? finalizationErrorMsg) =
                ValidateHashForFinalization(forkchoiceState.FinalizedBlockHash);
            if (finalizationErrorMsg != null)
            {
                if (_logger.IsWarn)
                    _logger.Warn($"Invalid finalized block hash {finalizationErrorMsg}. Request: {requestStr}");

                return ForkchoiceUpdatedV1Result.Error(finalizationErrorMsg, ErrorCodes.InvalidParams);
            }

            (BlockHeader? confirmedHeader, string? safeBlockErrorMsg) =
                ValidateSafeBlockHash(forkchoiceState.SafeBlockHash);
            if (safeBlockErrorMsg != null)
            {
                if (_logger.IsWarn)
                    _logger.Warn($"Invalid safe block hash {finalizationErrorMsg}. Request: {requestStr}");

                return ForkchoiceUpdatedV1Result.Error(safeBlockErrorMsg, ErrorCodes.InvalidParams);
            }

            (Block[]? blocks, string? setHeadErrorMsg) =
                EnsureNewHeadHeader(newHeadBlock);
            if (setHeadErrorMsg != null)
            {
<<<<<<< HEAD
                if (_logger.IsInfo)
                {
                    _logger.Info($"Result of fork choice update: Invalid new head block {setHeadErrorMsg}");
                }
=======
                if (_logger.IsWarn)
                    _logger.Warn($"Invalid new head block {finalizationErrorMsg}. Request: {requestStr}");
>>>>>>> 4bce4f2e

                return ForkchoiceUpdatedV1Result.Error(setHeadErrorMsg, ErrorCodes.InvalidParams);
            }

<<<<<<< HEAD
=======
            // if (_ethSyncingInfo.IsSyncing() && synced == false)
            // {
            //     return ForkchoiceUpdatedV1Result.Syncing;
            // }
            // else if (synced == false)
            // {
            //     await _synchronizer.StopAsync();
            //     synced = true;
            // }

            await _synchronizer.StopAsync();

>>>>>>> 4bce4f2e
            if (_poSSwitcher.TerminalTotalDifficulty == null ||
                newHeadBlock!.Header.TotalDifficulty < _poSSwitcher.TerminalTotalDifficulty)
            {
                if (_logger.IsWarn)
                    _logger.Warn(
                        $"Invalid terminal block. Nethermind TTD {_poSSwitcher.TerminalTotalDifficulty}, NewHeadBlock TD: {newHeadBlock!.Header.TotalDifficulty}. Request: {requestStr}");
                return ForkchoiceUpdatedV1Result.InvalidTerminalBlock;
            }

            if (_blockTree.WasProcessed(newHeadBlock.Number, newHeadBlock!.Hash!) == false)
            {
                return ForkchoiceUpdatedV1Result.Syncing;
            }

            if (payloadAttributes != null && newHeadBlock!.Timestamp >= payloadAttributes.Timestamp)
            {
                if (_logger.IsWarn)
                    _logger.Warn(
                        $"Invalid payload attributes timestamp {payloadAttributes.Timestamp}, parent block timestamp {newHeadBlock!.Timestamp}. Request: {requestStr}");

                return ForkchoiceUpdatedV1Result.Error(
                    $"Invalid payload attributes timestamp {payloadAttributes.Timestamp}, parent block timestamp {newHeadBlock!.Timestamp}. Request: {requestStr}",
                    ErrorCodes.InvalidParams);
            }

            bool newHeadTheSameAsCurrentHead = _blockTree.Head!.Hash == newHeadBlock.Hash;
            if (_blockTree.IsMainChain(forkchoiceState.HeadBlockHash) && !newHeadTheSameAsCurrentHead)
            {
                if (_logger.IsInfo) { _logger.Info($"VALID. ForkchoiceUpdated ignored - already in canonical chain. Request: {requestStr}"); }
                return ForkchoiceUpdatedV1Result.Valid(null, forkchoiceState.HeadBlockHash);
            }

            EnsureTerminalBlock(forkchoiceState, blocks);

            if (ShouldFinalize(forkchoiceState.FinalizedBlockHash))
            {
                _manualBlockFinalizationManager.MarkFinalized(newHeadBlock!.Header, finalizedHeader!);
            }
            else if (_manualBlockFinalizationManager.LastFinalizedHash != Keccak.Zero)
                if (_logger.IsWarn)
                    _logger.Warn(
                        $"Cannot finalize block. The current finalized block is: {_manualBlockFinalizationManager.LastFinalizedHash}, the requested hash: {forkchoiceState.FinalizedBlockHash}");


            // In future safeBlockHash will be added to JSON-RPC
            _blockConfirmationManager.Confirm(confirmedHeader!.Hash!);
            string? payloadId = null;

            bool headUpdated = false;
            bool shouldUpdateHead = blocks != null && !newHeadTheSameAsCurrentHead;
            if (shouldUpdateHead)
            {
                _blockTree.UpdateMainChain(blocks!, true, true);
                headUpdated = _blockTree.Head == newHeadBlock;
            }

            if (headUpdated && shouldUpdateHead)
            {
                _poSSwitcher.ForkchoiceUpdated(newHeadBlock!.Header, forkchoiceState.FinalizedBlockHash);
                if (_logger.IsInfo) _logger.Info($"Block {forkchoiceState.HeadBlockHash} was set as head");
            }
            else if (headUpdated == false && shouldUpdateHead)
            {
                if (_logger.IsWarn) _logger.Warn($"Block {forkchoiceState.FinalizedBlockHash} was not set as head.");
            }

            if (payloadAttributes != null)
            {
                payloadId = _payloadPreparationService.StartPreparingPayload(newHeadBlock!.Header, payloadAttributes);
            }

            if (_logger.IsInfo) { _logger.Info($"Valid. Request: {requestStr}"); }
            return ForkchoiceUpdatedV1Result.Valid(payloadId, forkchoiceState.HeadBlockHash);
         }

        // This method will detect reorg in terminal PoW block
        private void EnsureTerminalBlock(ForkchoiceStateV1 forkchoiceState, Block[]? blocks)
        {
            // we can reorg terminal block only if we haven't finalized PoS yet and we're not finalizing PoS now 
            // https://github.com/ethereum/EIPs/blob/d896145678bd65d3eafd8749690c1b5228875c39/EIPS/eip-3675.md#ability-to-jump-between-terminal-pow-blocks
            bool notFinalizingPoS = forkchoiceState.FinalizedBlockHash == Keccak.Zero;
            bool notFinalizedPoS = _manualBlockFinalizationManager.LastFinalizedHash == Keccak.Zero;
            if (notFinalizingPoS && notFinalizedPoS && blocks != null)
            {
                BlockHeader? parent = null;
                for (int i = 0; i < blocks.Length; ++i)
                {
                    if (blocks[i].TotalDifficulty < _poSSwitcher.TerminalTotalDifficulty)
                        parent = blocks[i].Header;
                    else
                    {
                        if (_poSSwitcher.TryUpdateTerminalBlock(blocks[i].Header, parent))
                        {
                            if (_logger.IsInfo)
                                _logger.Info($"Terminal block {blocks[i].Header} updated during the forkchoice");
                        }

                        break;
                    }
                }
            }
        }

        private Block? EnsureHeadBlockHash(Keccak headBlockHash)
        {
            Block? block = _blockTree.FindBlock(headBlockHash, BlockTreeLookupOptions.None);
            if (block is null)
            {
                if (_logger.IsWarn) _logger.Warn($"Syncing... Block {headBlockHash} not found.");
            }

            return block;
        }

        private (BlockHeader? BlockHeader, string? ErrorMsg) ValidateSafeBlockHash(Keccak confirmedBlockHash)
        {
            string? errorMsg = null;
            BlockHeader? blockHeader = _blockTree.FindHeader(confirmedBlockHash, BlockTreeLookupOptions.None);
            if (blockHeader is null)
            {
                errorMsg = $"Block {confirmedBlockHash} not found for confirmation.";
                if (_logger.IsWarn) _logger.Warn(errorMsg);
            }

            return (blockHeader, errorMsg);
        }

        private (Block[]? Blocks, string? ErrorMsg) EnsureNewHeadHeader(Block newHeadBlock)
        {
            string? errorMsg = null;
            if (_blockTree.Head!.Hash == newHeadBlock!.Hash)
            {
                return (null, errorMsg);
            }

            if (!TryGetBranch(newHeadBlock, out Block[] branchOfBlocks))
            {
                errorMsg =
                    $"Block's {newHeadBlock} main chain predecessor cannot be found and it will not be set as head.";
                if (_logger.IsWarn) _logger.Warn(errorMsg);
            }

            return (branchOfBlocks, errorMsg);
        }

        private (BlockHeader? BlockHeader, string? ErrorMsg) ValidateHashForFinalization(Keccak finalizedBlockHash)
        {
            string? errorMsg = null;
            BlockHeader? blockHeader = _blockTree.FindHeader(finalizedBlockHash, BlockTreeLookupOptions.None);

            if (ShouldFinalize(finalizedBlockHash))
            {
                blockHeader = _blockTree.FindHeader(finalizedBlockHash, BlockTreeLookupOptions.None);
                if (blockHeader is null)
                {
                    errorMsg = $"Block {finalizedBlockHash} not found for finalization.";
                    if (_logger.IsWarn) _logger.Warn(errorMsg);
                }
            }

            return (blockHeader, errorMsg);
        }

        private bool ShouldFinalize(Keccak finalizedBlockHash) => finalizedBlockHash != Keccak.Zero;

        private bool TryGetBranch(Block newHeadBlock, out Block[] blocks)
        {
            List<Block> blocksList = new() { newHeadBlock };
            Block? predecessor = newHeadBlock;

            while (!_blockTree.IsMainChain(predecessor.Header))
            {
                predecessor = _blockTree.FindParent(predecessor, BlockTreeLookupOptions.None);
                if (predecessor == null)
                {
                    blocks = Array.Empty<Block>();
                    return false;
                }

                blocksList.Add(predecessor);
            }

            blocksList.Reverse();
            blocks = blocksList.ToArray();
            return true;
        }
    }
}<|MERGE_RESOLUTION|>--- conflicted
+++ resolved
@@ -82,7 +82,7 @@
         public async Task<ResultWrapper<ForkchoiceUpdatedV1Result>> Handle(ForkchoiceStateV1 forkchoiceState,
             PayloadAttributes? payloadAttributes)
         {
-<<<<<<< HEAD
+            string requestStr = $"{forkchoiceState} {payloadAttributes}";
             if (!synced)
             {
                 BlockHeader? blockHeader = _blockCacheService.GetBlockHeader(forkchoiceState.HeadBlockHash);
@@ -93,23 +93,9 @@
                         _beaconPivot.EnsurePivot(blockHeader);
                     }
 
-                    if (_logger.IsInfo)
-                    {
-                        _logger.Info($"Received fork choice update {forkchoiceState}");
-                    }
+                    if (_logger.IsInfo) { _logger.Info($"Syncing... Request: {requestStr}"); }
                     return ForkchoiceUpdatedV1Result.Syncing;
                 }
-=======
-            string requestStr = $"{forkchoiceState} {payloadAttributes}";
-            if (_logger.IsInfo) { _logger.Info($"Received {requestStr}"); }
-
-            if (_syncConfig.FastSync && _blockTree.LowestInsertedBodyNumber != 0)
-            {
-                if (_logger.IsInfo) { _logger.Info($"Syncing... Request: {requestStr}"); }
-
-                return ForkchoiceUpdatedV1Result.Syncing;
-            }
->>>>>>> 4bce4f2e
 
                 blockHeader = _blockTree.FindHeader(forkchoiceState.HeadBlockHash, BlockTreeLookupOptions.TotalDifficultyNotNeeded);
                 if (blockHeader != null)
@@ -122,10 +108,7 @@
                     }
                     else
                     {
-                        if (_logger.IsInfo)
-                        {
-                            _logger.Info($"Received fork choice update {forkchoiceState}");
-                        }
+                        if (_logger.IsInfo) { _logger.Info($"Syncing... Request: {requestStr}"); }
                         return ForkchoiceUpdatedV1Result.Syncing;
                     }
                 }
@@ -163,34 +146,12 @@
                 EnsureNewHeadHeader(newHeadBlock);
             if (setHeadErrorMsg != null)
             {
-<<<<<<< HEAD
-                if (_logger.IsInfo)
-                {
-                    _logger.Info($"Result of fork choice update: Invalid new head block {setHeadErrorMsg}");
-                }
-=======
-                if (_logger.IsWarn)
-                    _logger.Warn($"Invalid new head block {finalizationErrorMsg}. Request: {requestStr}");
->>>>>>> 4bce4f2e
+                if (_logger.IsWarn)
+                    _logger.Warn($"Invalid new head block {setHeadErrorMsg}. Request: {requestStr}");
 
                 return ForkchoiceUpdatedV1Result.Error(setHeadErrorMsg, ErrorCodes.InvalidParams);
             }
 
-<<<<<<< HEAD
-=======
-            // if (_ethSyncingInfo.IsSyncing() && synced == false)
-            // {
-            //     return ForkchoiceUpdatedV1Result.Syncing;
-            // }
-            // else if (synced == false)
-            // {
-            //     await _synchronizer.StopAsync();
-            //     synced = true;
-            // }
-
-            await _synchronizer.StopAsync();
-
->>>>>>> 4bce4f2e
             if (_poSSwitcher.TerminalTotalDifficulty == null ||
                 newHeadBlock!.Header.TotalDifficulty < _poSSwitcher.TerminalTotalDifficulty)
             {
