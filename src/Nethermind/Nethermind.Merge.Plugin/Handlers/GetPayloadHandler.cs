//  Copyright (c) 2021 Demerzel Solutions Limited
//  This file is part of the Nethermind library.
// 
//  The Nethermind library is free software: you can redistribute it and/or modify
//  it under the terms of the GNU Lesser General Public License as published by
//  the Free Software Foundation, either version 3 of the License, or
//  (at your option) any later version.
// 
//  The Nethermind library is distributed in the hope that it will be useful,
//  but WITHOUT ANY WARRANTY; without even the implied warranty of
//  MERCHANTABILITY or FITNESS FOR A PARTICULAR PURPOSE. See the
//  GNU Lesser General Public License for more details.
// 
//  You should have received a copy of the GNU Lesser General Public License
//  along with the Nethermind. If not, see <http://www.gnu.org/licenses/>.
// 

using Nethermind.Core;
using Nethermind.JsonRpc;
using Nethermind.Logging;
using Nethermind.Merge.Plugin.Data;

namespace Nethermind.Merge.Plugin.Handlers
{
    /// <summary>
    /// https://hackmd.io/@n0ble/consensus_api_design_space
    /// engine_getPayload. Given payload_id returns the most recent version of an execution payload that is available
    /// by the time of the call or responds with an error.
    /// This call must be responded immediately. An exception would be the case when no version of the payload
    /// is ready yet and in this case there might be a slight delay before the response is done.
    /// Execution client should create a payload with empty transaction set to be able to respond as soon as possible.
    /// If there were no prior engine_preparePayload call with the corresponding payload_id or the process of building
    /// a payload has been cancelled due to the timeout then execution client must respond with error message.
    /// Execution client may stop the building process with the corresponding payload_id value after serving this call.
    /// </summary>
    public class GetPayloadHandler : IHandler<ulong, BlockRequestResult?>
    {
        private readonly PayloadStorage _payloadStorage;
        private readonly ILogger _logger;

        public GetPayloadHandler(PayloadStorage payloadStorage, ILogManager logManager)
        {
            _payloadStorage = payloadStorage;
            _logger = logManager.GetClassLogger();
        }

        public ResultWrapper<BlockRequestResult?> Handle(ulong payloadId)
        {
<<<<<<< HEAD
            BlockAndRandom? blockAndRandom = _payloadStorage.GetPayload(payloadId);
            if (blockAndRandom?.Block == null)
=======
            BlockTaskAndRandom? blockAndRandom = _payloadStorage.GetPayload(payloadId);

            Block? block = blockAndRandom?.BlockTask.Result;

            if (block == null)
>>>>>>> a7ab3b19
            {
                if (_logger.IsWarn) _logger.Warn($"Block production failed");
                return ResultWrapper<BlockRequestResult?>.Fail(
                    $"Execution payload requested with id={payloadId} cannot be found.",
                    MergeErrorCodes.UnavailablePayload);
            }

            if (_logger.IsInfo)
            {
                _logger.Info(block.Header.ToString(BlockHeader.Format.Full));
            }

<<<<<<< HEAD
            BlockRequestResult result = new(blockAndRandom.Block, blockAndRandom.Random);
            return ResultWrapper<BlockRequestResult?>.Success(result);
=======
            return ResultWrapper<BlockRequestResult?>.Success(new BlockRequestResult(block, blockAndRandom.Random));
>>>>>>> a7ab3b19
        }
    }
}<|MERGE_RESOLUTION|>--- conflicted
+++ resolved
@@ -46,16 +46,11 @@
 
         public ResultWrapper<BlockRequestResult?> Handle(ulong payloadId)
         {
-<<<<<<< HEAD
-            BlockAndRandom? blockAndRandom = _payloadStorage.GetPayload(payloadId);
-            if (blockAndRandom?.Block == null)
-=======
             BlockTaskAndRandom? blockAndRandom = _payloadStorage.GetPayload(payloadId);
 
             Block? block = blockAndRandom?.BlockTask.Result;
 
             if (block == null)
->>>>>>> a7ab3b19
             {
                 if (_logger.IsWarn) _logger.Warn($"Block production failed");
                 return ResultWrapper<BlockRequestResult?>.Fail(
@@ -68,12 +63,8 @@
                 _logger.Info(block.Header.ToString(BlockHeader.Format.Full));
             }
 
-<<<<<<< HEAD
             BlockRequestResult result = new(blockAndRandom.Block, blockAndRandom.Random);
             return ResultWrapper<BlockRequestResult?>.Success(result);
-=======
-            return ResultWrapper<BlockRequestResult?>.Success(new BlockRequestResult(block, blockAndRandom.Random));
->>>>>>> a7ab3b19
         }
     }
 }