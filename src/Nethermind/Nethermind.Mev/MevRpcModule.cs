//  Copyright (c) 2021 Demerzel Solutions Limited
//  This file is part of the Nethermind library.
// 
//  The Nethermind library is free software: you can redistribute it and/or modify
//  it under the terms of the GNU Lesser General Public License as published by
//  the Free Software Foundation, either version 3 of the License, or
//  (at your option) any later version.
// 
//  The Nethermind library is distributed in the hope that it will be useful,
//  but WITHOUT ANY WARRANTY; without even the implied warranty of
//  MERCHANTABILITY or FITNESS FOR A PARTICULAR PURPOSE. See the
//  GNU Lesser General Public License for more details.
// 
//  You should have received a copy of the GNU Lesser General Public License
//  along with the Nethermind. If not, see <http://www.gnu.org/licenses/>.

using System;
using System.Collections.Generic;
using System.Linq;
using System.Threading;
using System.Threading.Tasks;
using Nethermind.Blockchain.Find;
using Nethermind.JsonRpc;
using Nethermind.JsonRpc.Data;
using Nethermind.Int256;
using Nethermind.Core;
<<<<<<< HEAD
using Nethermind.Consensus;
using Nethermind.Core.Crypto;
using Nethermind.Core.Specs;
using Nethermind.Crypto;
=======
using Nethermind.Facade;
using Nethermind.Logging;
using Nethermind.Blockchain;
using Nethermind.Blockchain.Tracing;
using Nethermind.Consensus;
using Nethermind.Core.Crypto;
using Nethermind.Core.Specs;
>>>>>>> 169b4318
using Nethermind.JsonRpc.Modules;
using Nethermind.Mev.Data;
using Nethermind.Mev.Execution;
using Nethermind.Mev.Source;
using Nethermind.Serialization.Rlp;
using Nethermind.State;
using Nethermind.Trie;
using Nethermind.TxPool;

namespace Nethermind.Mev
{
    public class MevRpcModule : IMevRpcModule
    {
        private readonly IJsonRpcConfig _jsonRpcConfig;
        private readonly IBundlePool _bundlePool;
        private readonly ITxSender _txSender;
        private readonly IBlockFinder _blockFinder;
        private readonly IStateReader _stateReader;
        private readonly ITracerFactory _tracerFactory;
<<<<<<< HEAD
        private readonly IEciesCipher _cipher;
        private readonly ISpecProvider _specProvider;
        private readonly ISigner? _signer;
        private readonly ulong _chainId;
        private readonly TxDecoder _txDecoder = new();
=======
        private readonly ISpecProvider _specProvider;
        private readonly ISigner? _signer;
>>>>>>> 169b4318

        static MevRpcModule()
        {
            Rlp.RegisterDecoders(typeof(BundleTxDecoder).Assembly);
        }
<<<<<<< HEAD

        public MevRpcModule(IJsonRpcConfig jsonRpcConfig,
            IBundlePool bundlePool,
            ITxSender txSender,
            IBlockFinder blockFinder,
            IStateReader stateReader,
            ITracerFactory tracerFactory,
            IEciesCipher? cipher,
            ISpecProvider specProvider,
            ISigner? signer,
            ulong chainId)
=======
        
        public MevRpcModule(
            IJsonRpcConfig jsonRpcConfig, 
            IBundlePool bundlePool, 
            IBlockFinder blockFinder, 
            IStateReader stateReader,
            ITracerFactory tracerFactory,
            ISpecProvider specProvider,
            ISigner? signer)
>>>>>>> 169b4318
        {
            _jsonRpcConfig = jsonRpcConfig;
            _bundlePool = bundlePool;
            _txSender = txSender ?? throw new ArgumentNullException(nameof(txSender));
            _blockFinder = blockFinder;
            _stateReader = stateReader;
            _tracerFactory = tracerFactory;
<<<<<<< HEAD
            _cipher = cipher ?? throw new ArgumentNullException(nameof(cipher));
            _specProvider = specProvider;
            _signer = signer;
            _chainId = chainId;
        }

        public ResultWrapper<bool> eth_sendBundle(byte[][] transactions, long blockNumber, UInt256? minTimestamp = null,
            UInt256? maxTimestamp = null, Keccak[]? revertingTxHashes = null)
        {
            BundleTransaction[] txs = Decode(transactions, revertingTxHashes?.ToHashSet());
            MevBundle bundle = new(blockNumber, txs, minTimestamp, maxTimestamp);
=======
            _specProvider = specProvider;
            _signer = signer;
        }

        public ResultWrapper<bool> eth_sendBundle(MevBundleRpc mevBundleRpc)
        {
            BundleTransaction[] txs = Decode(mevBundleRpc.Txs, mevBundleRpc.RevertingTxHashes?.ToHashSet());
            MevBundle bundle = new(mevBundleRpc.BlockNumber, txs, mevBundleRpc.MinTimestamp, mevBundleRpc.MaxTimestamp);
>>>>>>> 169b4318
            bool result = _bundlePool.AddBundle(bundle);
            return ResultWrapper<bool>.Success(result);
        }

<<<<<<< HEAD
        public ResultWrapper<TxsResults> eth_callBundle(byte[][] transactions, BlockParameter? blockParameter = null,
            UInt256? timestamp = null, Keccak[]? revertingTxHashes = null)
        {
            BundleTransaction[] txs = Decode(transactions, revertingTxHashes?.ToHashSet());
            return CallBundle(txs, blockParameter, timestamp);
        }

        private ResultWrapper<TxsResults> CallBundle(BundleTransaction[] txs, BlockParameter? blockParameter,
            UInt256? timestamp)
=======
        public ResultWrapper<TxsResults> eth_callBundle(MevCallBundleRpc mevBundleRpc)
        {
            BundleTransaction[] txs = Decode(mevBundleRpc.Txs);
            return CallBundle(txs, mevBundleRpc.BlockNumber, mevBundleRpc.StateBlockNumber, mevBundleRpc.Timestamp);
        }

        private ResultWrapper<TxsResults> CallBundle(BundleTransaction[] txs, long? blockNumber, BlockParameter blockParameter, UInt256? timestamp)
>>>>>>> 169b4318
        {
            if (txs.Length == 0)
                return ResultWrapper<TxsResults>.Fail("no tx specified in bundle");

            SearchResult<BlockHeader> searchResult = _blockFinder.SearchForHeader(blockParameter);
            if (searchResult.IsError)
            {
                return ResultWrapper<TxsResults>.Fail(searchResult);
            }

            BlockHeader header = searchResult.Object!;
            if (blockNumber is not null)
            {
                header.Number = blockNumber.Value - 1;
            }

            if (!HasStateForBlock(header!))
            {
                return ResultWrapper<TxsResults>.Fail($"No state available for block {header.Hash}",
                    ErrorCodes.ResourceUnavailable);
            }

            using CancellationTokenSource cancellationTokenSource = new(_jsonRpcConfig.Timeout);

            TxsResults results = new CallTxBundleExecutor(_tracerFactory, _specProvider, _signer).ExecuteBundle(
<<<<<<< HEAD
                new MevBundle(header.Number, txs, timestamp, timestamp),
=======
                new MevBundle(header.Number + 1, txs, timestamp, timestamp),
>>>>>>> 169b4318
                header,
                cancellationTokenSource.Token,
                timestamp);

            return ResultWrapper<TxsResults>.Success(results);
        }

<<<<<<< HEAD
        public ResultWrapper<TxsResults> eth_callBundleJson(TransactionForRpc[] transactions,
            BlockParameter? blockParameter = null, UInt256? timestamp = null, Keccak[]? revertingTxHashes = null)
        {
            HashSet<Keccak> revertingTxHashesSet = revertingTxHashes?.ToHashSet() ?? new HashSet<Keccak>();
            BundleTransaction[] txs = transactions.Select(txForRpc =>
            {
                FixCallTx(txForRpc);
                BundleTransaction bundleTransaction = txForRpc.ToTransaction<BundleTransaction>(_chainId);
                bundleTransaction.CanRevert = bundleTransaction.Hash is not null &&
                                              revertingTxHashesSet.Contains(bundleTransaction.Hash);
                return bundleTransaction;
            }).ToArray();

            return CallBundle(txs, blockParameter, timestamp);
        }

        public async Task<ResultWrapper<Keccak>> eth_publishBundle(
            PublicKey targetValidator,
            TransactionForRpc carrier,
            TransactionForRpc[] bundle)
        {
            if (bundle.Length != 1)
            {
                throw new NotImplementedException("There can be only one.");
            }

            Rlp mevTxRlp = _txDecoder.Encode(bundle[0].ToTransaction());
            byte[] ciphertext = _cipher.Encrypt(targetValidator, mevTxRlp.Bytes);
            
            Transaction carrierTx = carrier.ToTransaction();
            carrierTx.Data = ciphertext;
            (Keccak? hash, AddTxResult? addTxResult) = await _txSender.SendTx(carrierTx, TxHandlingOptions.ManagedNonce);
            if (addTxResult != AddTxResult.Added)
            {
                return ResultWrapper<Keccak>.Fail(addTxResult.ToString()!, ErrorCodes.InternalError);
            }

            return ResultWrapper<Keccak>.Success(hash!);
        }

        private static BundleTransaction[] Decode(byte[][] transactions, ISet<Keccak>? revertingTxHashes)
        {
            revertingTxHashes ??= new HashSet<Keccak>();
            BundleTransaction[] txs = new BundleTransaction[transactions.Length];
            for (int i = 0; i < transactions.Length; i++)
            {
                BundleTransaction bundleTransaction = Rlp.Decode<BundleTransaction>(transactions[i]);
                Keccak transactionHash = bundleTransaction.Hash!;
                bundleTransaction.CanRevert = revertingTxHashes.Contains(transactionHash);
                revertingTxHashes.Remove(transactionHash);

                txs[i] = bundleTransaction;
            }

            if (revertingTxHashes.Count > 0)
            {
=======
        private static BundleTransaction[] Decode(byte[][] transactions, ISet<Keccak>? revertingTxHashes = null)
        {
            revertingTxHashes ??= new HashSet<Keccak>();
            BundleTransaction[] txs = new BundleTransaction[transactions.Length];
            for (int i = 0; i < transactions.Length; i++)
            {
                BundleTransaction bundleTransaction = Rlp.Decode<BundleTransaction>(transactions[i]);
                Keccak transactionHash = bundleTransaction.Hash!;
                bundleTransaction.CanRevert = revertingTxHashes.Contains(transactionHash);
                revertingTxHashes.Remove(transactionHash);
                
                txs[i] = bundleTransaction;
            }
            
            if (revertingTxHashes.Count > 0)
            {
>>>>>>> 169b4318
                throw new ArgumentException(
                    $"Bundle didn't contain some of revertingTxHashes: [{string.Join(", ", revertingTxHashes.OfType<object>())}]",
                    nameof(revertingTxHashes));
            }

            return txs;
        }

        private bool HasStateForBlock(BlockHeader header)
        {
            RootCheckVisitor rootCheckVisitor = new();
            if (header.StateRoot == null) return false;
            _stateReader.RunTreeVisitor(rootCheckVisitor, header.StateRoot!);
            return rootCheckVisitor.HasRoot;
        }
<<<<<<< HEAD

        private void FixCallTx(TransactionForRpc transactionCall)
        {
            transactionCall.Gas = transactionCall.Gas == null || transactionCall.Gas == 0
                ? _jsonRpcConfig.GasCap ?? long.MaxValue
                : Math.Min(_jsonRpcConfig.GasCap ?? long.MaxValue, transactionCall.Gas.Value);

            transactionCall.From ??= Address.SystemUser;
        }
=======
>>>>>>> 169b4318
    }
}<|MERGE_RESOLUTION|>--- conflicted
+++ resolved
@@ -24,20 +24,10 @@
 using Nethermind.JsonRpc.Data;
 using Nethermind.Int256;
 using Nethermind.Core;
-<<<<<<< HEAD
 using Nethermind.Consensus;
 using Nethermind.Core.Crypto;
 using Nethermind.Core.Specs;
 using Nethermind.Crypto;
-=======
-using Nethermind.Facade;
-using Nethermind.Logging;
-using Nethermind.Blockchain;
-using Nethermind.Blockchain.Tracing;
-using Nethermind.Consensus;
-using Nethermind.Core.Crypto;
-using Nethermind.Core.Specs;
->>>>>>> 169b4318
 using Nethermind.JsonRpc.Modules;
 using Nethermind.Mev.Data;
 using Nethermind.Mev.Execution;
@@ -57,22 +47,15 @@
         private readonly IBlockFinder _blockFinder;
         private readonly IStateReader _stateReader;
         private readonly ITracerFactory _tracerFactory;
-<<<<<<< HEAD
         private readonly IEciesCipher _cipher;
         private readonly ISpecProvider _specProvider;
         private readonly ISigner? _signer;
-        private readonly ulong _chainId;
         private readonly TxDecoder _txDecoder = new();
-=======
-        private readonly ISpecProvider _specProvider;
-        private readonly ISigner? _signer;
->>>>>>> 169b4318
 
         static MevRpcModule()
         {
             Rlp.RegisterDecoders(typeof(BundleTxDecoder).Assembly);
         }
-<<<<<<< HEAD
 
         public MevRpcModule(IJsonRpcConfig jsonRpcConfig,
             IBundlePool bundlePool,
@@ -82,19 +65,7 @@
             ITracerFactory tracerFactory,
             IEciesCipher? cipher,
             ISpecProvider specProvider,
-            ISigner? signer,
-            ulong chainId)
-=======
-        
-        public MevRpcModule(
-            IJsonRpcConfig jsonRpcConfig, 
-            IBundlePool bundlePool, 
-            IBlockFinder blockFinder, 
-            IStateReader stateReader,
-            ITracerFactory tracerFactory,
-            ISpecProvider specProvider,
             ISigner? signer)
->>>>>>> 169b4318
         {
             _jsonRpcConfig = jsonRpcConfig;
             _bundlePool = bundlePool;
@@ -102,43 +73,19 @@
             _blockFinder = blockFinder;
             _stateReader = stateReader;
             _tracerFactory = tracerFactory;
-<<<<<<< HEAD
             _cipher = cipher ?? throw new ArgumentNullException(nameof(cipher));
-            _specProvider = specProvider;
-            _signer = signer;
-            _chainId = chainId;
-        }
-
-        public ResultWrapper<bool> eth_sendBundle(byte[][] transactions, long blockNumber, UInt256? minTimestamp = null,
-            UInt256? maxTimestamp = null, Keccak[]? revertingTxHashes = null)
-        {
-            BundleTransaction[] txs = Decode(transactions, revertingTxHashes?.ToHashSet());
-            MevBundle bundle = new(blockNumber, txs, minTimestamp, maxTimestamp);
-=======
             _specProvider = specProvider;
             _signer = signer;
         }
 
-        public ResultWrapper<bool> eth_sendBundle(MevBundleRpc mevBundleRpc)
+public ResultWrapper<bool> eth_sendBundle(MevBundleRpc mevBundleRpc)
         {
             BundleTransaction[] txs = Decode(mevBundleRpc.Txs, mevBundleRpc.RevertingTxHashes?.ToHashSet());
             MevBundle bundle = new(mevBundleRpc.BlockNumber, txs, mevBundleRpc.MinTimestamp, mevBundleRpc.MaxTimestamp);
->>>>>>> 169b4318
             bool result = _bundlePool.AddBundle(bundle);
             return ResultWrapper<bool>.Success(result);
         }
 
-<<<<<<< HEAD
-        public ResultWrapper<TxsResults> eth_callBundle(byte[][] transactions, BlockParameter? blockParameter = null,
-            UInt256? timestamp = null, Keccak[]? revertingTxHashes = null)
-        {
-            BundleTransaction[] txs = Decode(transactions, revertingTxHashes?.ToHashSet());
-            return CallBundle(txs, blockParameter, timestamp);
-        }
-
-        private ResultWrapper<TxsResults> CallBundle(BundleTransaction[] txs, BlockParameter? blockParameter,
-            UInt256? timestamp)
-=======
         public ResultWrapper<TxsResults> eth_callBundle(MevCallBundleRpc mevBundleRpc)
         {
             BundleTransaction[] txs = Decode(mevBundleRpc.Txs);
@@ -146,7 +93,6 @@
         }
 
         private ResultWrapper<TxsResults> CallBundle(BundleTransaction[] txs, long? blockNumber, BlockParameter blockParameter, UInt256? timestamp)
->>>>>>> 169b4318
         {
             if (txs.Length == 0)
                 return ResultWrapper<TxsResults>.Fail("no tx specified in bundle");
@@ -172,33 +118,12 @@
             using CancellationTokenSource cancellationTokenSource = new(_jsonRpcConfig.Timeout);
 
             TxsResults results = new CallTxBundleExecutor(_tracerFactory, _specProvider, _signer).ExecuteBundle(
-<<<<<<< HEAD
                 new MevBundle(header.Number, txs, timestamp, timestamp),
-=======
-                new MevBundle(header.Number + 1, txs, timestamp, timestamp),
->>>>>>> 169b4318
                 header,
                 cancellationTokenSource.Token,
                 timestamp);
 
             return ResultWrapper<TxsResults>.Success(results);
-        }
-
-<<<<<<< HEAD
-        public ResultWrapper<TxsResults> eth_callBundleJson(TransactionForRpc[] transactions,
-            BlockParameter? blockParameter = null, UInt256? timestamp = null, Keccak[]? revertingTxHashes = null)
-        {
-            HashSet<Keccak> revertingTxHashesSet = revertingTxHashes?.ToHashSet() ?? new HashSet<Keccak>();
-            BundleTransaction[] txs = transactions.Select(txForRpc =>
-            {
-                FixCallTx(txForRpc);
-                BundleTransaction bundleTransaction = txForRpc.ToTransaction<BundleTransaction>(_chainId);
-                bundleTransaction.CanRevert = bundleTransaction.Hash is not null &&
-                                              revertingTxHashesSet.Contains(bundleTransaction.Hash);
-                return bundleTransaction;
-            }).ToArray();
-
-            return CallBundle(txs, blockParameter, timestamp);
         }
 
         public async Task<ResultWrapper<Keccak>> eth_publishBundle(
@@ -225,23 +150,6 @@
             return ResultWrapper<Keccak>.Success(hash!);
         }
 
-        private static BundleTransaction[] Decode(byte[][] transactions, ISet<Keccak>? revertingTxHashes)
-        {
-            revertingTxHashes ??= new HashSet<Keccak>();
-            BundleTransaction[] txs = new BundleTransaction[transactions.Length];
-            for (int i = 0; i < transactions.Length; i++)
-            {
-                BundleTransaction bundleTransaction = Rlp.Decode<BundleTransaction>(transactions[i]);
-                Keccak transactionHash = bundleTransaction.Hash!;
-                bundleTransaction.CanRevert = revertingTxHashes.Contains(transactionHash);
-                revertingTxHashes.Remove(transactionHash);
-
-                txs[i] = bundleTransaction;
-            }
-
-            if (revertingTxHashes.Count > 0)
-            {
-=======
         private static BundleTransaction[] Decode(byte[][] transactions, ISet<Keccak>? revertingTxHashes = null)
         {
             revertingTxHashes ??= new HashSet<Keccak>();
@@ -258,7 +166,6 @@
             
             if (revertingTxHashes.Count > 0)
             {
->>>>>>> 169b4318
                 throw new ArgumentException(
                     $"Bundle didn't contain some of revertingTxHashes: [{string.Join(", ", revertingTxHashes.OfType<object>())}]",
                     nameof(revertingTxHashes));
@@ -274,17 +181,5 @@
             _stateReader.RunTreeVisitor(rootCheckVisitor, header.StateRoot!);
             return rootCheckVisitor.HasRoot;
         }
-<<<<<<< HEAD
-
-        private void FixCallTx(TransactionForRpc transactionCall)
-        {
-            transactionCall.Gas = transactionCall.Gas == null || transactionCall.Gas == 0
-                ? _jsonRpcConfig.GasCap ?? long.MaxValue
-                : Math.Min(_jsonRpcConfig.GasCap ?? long.MaxValue, transactionCall.Gas.Value);
-
-            transactionCall.From ??= Address.SystemUser;
-        }
-=======
->>>>>>> 169b4318
     }
 }