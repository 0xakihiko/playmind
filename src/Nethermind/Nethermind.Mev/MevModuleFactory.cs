--- conflicted
+++ resolved
@@ -17,18 +17,7 @@
 
 using System;
 using Nethermind.Blockchain;
-<<<<<<< HEAD
 using Nethermind.Consensus;
-=======
-using Nethermind.Blockchain.Find;
-using Nethermind.Blockchain.Processing;
-using Nethermind.Blockchain.Receipts;
-using Nethermind.Blockchain.Rewards;
-using Nethermind.Blockchain.Tracing;
-using Nethermind.Blockchain.Validators;
-using Nethermind.Consensus;
-using Nethermind.Core;
->>>>>>> 169b4318
 using Nethermind.Core.Specs;
 using Nethermind.Crypto;
 using Nethermind.JsonRpc;
@@ -48,10 +37,7 @@
         private readonly IBlockTree _blockTree;
         private readonly IStateReader _stateReader;
         private readonly ITracerFactory _tracerFactory;
-<<<<<<< HEAD
         private readonly IEciesCipher _eciesCipher;
-=======
->>>>>>> 169b4318
         private readonly ISpecProvider _specProvider;
         private readonly ISigner? _signer;
         private readonly ulong _chainId;
@@ -62,10 +48,7 @@
             IBlockTree blockTree,
             IStateReader stateReader,
             ITracerFactory tracerFactory,
-<<<<<<< HEAD
             IEciesCipher? eciesCipher,
-=======
->>>>>>> 169b4318
             ISpecProvider specProvider,
             ISigner? signer,
             ulong chainId)
@@ -76,10 +59,7 @@
             _blockTree = blockTree;
             _stateReader = stateReader;
             _tracerFactory = tracerFactory;
-<<<<<<< HEAD
             _eciesCipher = eciesCipher ?? throw new ArgumentNullException(nameof(eciesCipher));
-=======
->>>>>>> 169b4318
             _specProvider = specProvider;
             _signer = signer;
             _chainId = chainId;
@@ -94,15 +74,9 @@
                 _blockTree,
                 _stateReader, 
                 _tracerFactory,
-<<<<<<< HEAD
                 _eciesCipher,
                 _specProvider,
-                _signer,
-                _chainId);
-=======
-                _specProvider,
                 _signer);
->>>>>>> 169b4318
         }
     }
 }