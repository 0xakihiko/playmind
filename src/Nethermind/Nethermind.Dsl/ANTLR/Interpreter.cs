using System;
using System.Collections;
using System.Collections.Generic;
using System.IO.Pipelines;
using System.Linq;
using Antlr4.Runtime;
using Antlr4.Runtime.Tree;
using Nethermind.Api;
using Nethermind.Core;
using Nethermind.Core.Extensions;
using Nethermind.Dsl.Pipeline;
using Nethermind.Int256;
using Nethermind.Logging;
using Nethermind.Pipeline;
using Nethermind.Pipeline.Publishers;

namespace Nethermind.Dsl.ANTLR
{
    public class Interpreter
    {
        public IPipeline Pipeline; 
        private readonly INethermindApi _api;
        private readonly IParseTree _tree;
        private readonly ParseTreeListener _treeListener;
        private readonly ParseTreeWalker _parseTreeWalker;
        private PipelineSource _pipelineSource;
        private readonly ILogger _logger;

        // pipelines builders for each flow
        private IPipelineBuilder<Block, Block> _blocksPipelineBuilder;
        private IPipelineBuilder<Transaction, Transaction> _transactionsPipelineBuilder;
        private IPipelineBuilder<TxReceipt, TxReceipt> _eventsPipelineBuilder;
        private IPipelineBuilder<Transaction, Transaction> _pendingTransactionsPipelineBuilder;
        
        public Interpreter(INethermindApi api, string script)
        {
            _api = api ?? throw new ArgumentNullException(nameof(api));
            _logger = api.LogManager.GetClassLogger();

            var inputStream = new AntlrInputStream(script);
            var lexer = new DslGrammarLexer(inputStream);
            var tokens = new CommonTokenStream(lexer);
            var parser = new DslGrammarParser(tokens)
            {
                BuildParseTree = true
            };
            
            _tree = parser.tree();

            _treeListener = new ParseTreeListener();

            _treeListener.OnWatchExpression = AddWatch;
            _treeListener.OnCondition = AddCondition;
            _treeListener.OnAndCondition = AddAndCondition;
            _treeListener.OnOrCondition = AddOrCondition;
            _treeListener.OnPublishExpression = AddPublisher;

            _parseTreeWalker = new ParseTreeWalker();
            _parseTreeWalker.Walk(_treeListener, _tree);
        }

        private void AddWatch(string value)
        {
            switch (value.ToLowerInvariant())
            {
                case "blocks":
                    var blocksSource = new BlocksSource<Block>(_api.MainBlockProcessor, _logger);
                    _blocksPipelineBuilder = new PipelineBuilder<Block, Block>(blocksSource);
                    _pipelineSource = PipelineSource.Blocks;
                    
                    break;
                case "events":
                    var eventSource = new EventsSource<TxReceipt>(_api.MainBlockProcessor);
                    _eventsPipelineBuilder = new PipelineBuilder<TxReceipt, TxReceipt>(eventSource);
                    _pipelineSource = PipelineSource.Events;
                    
                    break;
                case "transactions":
                    var processedTransactionsSource = new ProcessedTransactionsSource<Transaction>(_api.MainBlockProcessor);
                    _transactionsPipelineBuilder = new PipelineBuilder<Transaction, Transaction>(processedTransactionsSource);
                    _pipelineSource = PipelineSource.Transactions;
                    
                    break;
                case "newpending":
                    var pendingTransactionsSource = new PendingTransactionsSource<Transaction>(_api.TxPool);
                    _pendingTransactionsPipelineBuilder = new PipelineBuilder<Transaction, Transaction>(pendingTransactionsSource);
                    _pipelineSource = PipelineSource.PendingTransactions;
                    
                    break;
            }
        }

        private void AddCondition(string key, string symbol, string value)
        {
            switch (_pipelineSource)
            {
                case PipelineSource.Blocks:
                    PipelineElement<Block, Block> blockElement = GetNextBlockElement(key, symbol, value);
                    _blocksPipelineBuilder = _blocksPipelineBuilder.AddElement(blockElement); 
                    break;
                case PipelineSource.Transactions:
                    PipelineElement<Transaction, Transaction> txElement = GetNextTransactionElement(key, symbol, value);
                    _transactionsPipelineBuilder = _transactionsPipelineBuilder.AddElement(txElement);
                    break;
                case PipelineSource.PendingTransactions:
                    PipelineElement<Transaction, Transaction> pendingTxElement = GetNextTransactionElement(key, symbol, value);
                    _transactionsPipelineBuilder = _transactionsPipelineBuilder.AddElement(pendingTxElement);
                    break;
                case PipelineSource.Events:
                    PipelineElement<TxReceipt, TxReceipt> eventElement = GetNextEventElement(key, symbol, value);
            }
        }

        private void AddAndCondition(string key, string symbol, string value)
        {
            AddCondition(key, symbol, value); // AND condition is just adding another element to the pipeline
        }

        private void AddOrCondition(string key, string symbol, string value)
        {
            // OR operation add conditions to the last element in the pipeline
            if(_blockSource)
            {
                var blockElement = (PipelineElement<Block, Block>)GetNextBlockElement(key, symbol, value);
                var blockCondition = blockElement.Conditions.Last();
                var lastBlockElement = (PipelineElement<Block, Block>)_blockPipelineBuilder.LastElement;
                lastBlockElement.AddCondition(blockCondition);
                return;
            }

            var txElement = (PipelineElement<Transaction, Transaction>)GetNextTransactionElement(key, symbol, value);
            var txCondition = txElement.Conditions.Last();
            var lastTxElement = (PipelineElement<Transaction, Transaction>)_transactionPipelineBuilder.LastElement;
            lastTxElement.AddCondition(txCondition);
        }

        private PipelineElement<Transaction, Transaction> GetNextTransactionElement(string key, string operation, string value)
        {
            _logger.Info($"Adding new pipeline element with OPERATION: {operation}");
            return operation switch
            {
                "IS" => new PipelineElement<Transaction, Transaction>(
                            condition: (t => t.GetType().GetProperty(key).GetValue(t).ToString() == value),
                            transformData: (t => t), _logger),
                "==" => new PipelineElement<Transaction, Transaction>(
<<<<<<< HEAD
                            condition: (t => t.GetType().GetProperty(key)?.GetValue(t)?.ToString() == value),
                            transformData: (t => t)),
=======
                            condition: (t => t.GetType().GetProperty(key).GetValue(t).ToString() == value),
                            transformData: (t => t), _logger),
                "NOT" => new PipelineElement<Transaction, Transaction>(
                            condition: (t => t.GetType().GetProperty(key).GetValue(t).ToString() != value),
                            transformData: (t => t), _logger),
>>>>>>> 13480e89
                "!=" => new PipelineElement<Transaction, Transaction>(
                            condition: (t => t.GetType().GetProperty(key)?.GetValue(t)?.ToString() != value),
                            transformData: (t => t)),
                ">" => new PipelineElement<Transaction, Transaction>(
                            condition: (t => (UInt256)t.GetType().GetProperty(key)?.GetValue(t) > UInt256.Parse(value)),
                            transformData: (t => t)),
                "<" => new PipelineElement<Transaction, Transaction>(
                            condition: (t => (UInt256)t.GetType().GetProperty(key)?.GetValue(t) < UInt256.Parse(value)),
                            transformData: (t => t)),
                ">=" => new PipelineElement<Transaction, Transaction>(
                            condition: (t => (UInt256)t.GetType().GetProperty(key)?.GetValue(t) >= UInt256.Parse(value)),
                            transformData: (t => t)),
                "<=" => new PipelineElement<Transaction, Transaction>(
                            condition: (t => (UInt256)t.GetType().GetProperty(key)?.GetValue(t) <= UInt256.Parse(value)),
                            transformData: (t => t)),
                "CONTAINS" => new PipelineElement<Transaction, Transaction>(
                            condition: (t => (t.GetType().GetProperty(key)?.GetValue(t) as byte[]).ToHexString().Contains(value)),
                            transformData: (t => t)), 
                _ => null
            };
        }
        
        private PipelineElement<Block, Block> GetNextBlockElement(string key, string operation, string value)
        {
            return operation switch
            {
<<<<<<< HEAD
                "==" => new PipelineElement<Block, Block>(
                            condition: (b => b.GetType().GetProperty(key)?.GetValue(b)?.ToString() == value),
                            transformData: (b => b)),
                "!=" => new PipelineElement<Block, Block>(
                            condition: (b => b.GetType().GetProperty(key)?.GetValue(b)?.ToString() != value),
                            transformData: (b => b)),
=======
                "IS" => new PipelineElement<Block, Block>(
                            condition: (b => b.GetType().GetProperty(key).GetValue(b).ToString() == value),
                            transformData: (b => b), _logger),
                "==" => new PipelineElement<Block, Block>(
                            condition: (t => t.GetType().GetProperty(key).GetValue(t).ToString() == value),
                            transformData: (t => t), _logger),
                "NOT" => new PipelineElement<Block, Block>(
                            condition: (b => b.GetType().GetProperty(key).GetValue(b).ToString() != value),
                            transformData: (b => b), _logger),
                "!=" => new PipelineElement<Block, Block>(
                            condition: (t => t.GetType().GetProperty(key).GetValue(t).ToString() != value),
                            transformData: (t => t), _logger),
>>>>>>> 13480e89
                ">" => new PipelineElement<Block, Block>(
                            condition: (b => (UInt256)b.GetType().GetProperty(key)?.GetValue(b) > UInt256.Parse(value)),
                            transformData: (b => b)),
                "<" => new PipelineElement<Block, Block>(
                            condition: (b => (UInt256)b.GetType().GetProperty(key)?.GetValue(b) < UInt256.Parse(value)),
                            transformData: (b => b)),
                ">=" => new PipelineElement<Block, Block>(
                            condition: (b => (UInt256)b.GetType().GetProperty(key)?.GetValue(b) >= UInt256.Parse(value)),
                            transformData: (b => b)),
                "<=" => new PipelineElement<Block, Block>(
                            condition: (b => (UInt256)b.GetType().GetProperty(key)?.GetValue(b) <= UInt256.Parse(value)),
                            transformData: (b => b)),
                _ => null
            };
        }

        private PipelineElement<TxReceipt, TxReceipt> GetNextEventElement(string key, string operation, string value)
        {
            return operation switch
            {
                "IS" => new PipelineElement<TxReceipt, TxReceipt>(
                    condition: (t => t.GetType().GetProperty(key)?.GetValue(t)?.ToString() == value),
                    transformData: (t => t)),
                "==" => new PipelineElement<TxReceipt, TxReceipt>(
                    condition: (t => t.GetType().GetProperty(key)?.GetValue(t)?.ToString() == value),
                    transformData: (t => t)),
                "IS NOT" => new PipelineElement<TxReceipt, TxReceipt>(
                    condition: (t => t.GetType().GetProperty(key)?.GetValue(t)?.ToString() != value),
                    transformData: (t => t)),
                "!=" => new PipelineElement<TxReceipt, TxReceipt>(
                    condition: (t => t.GetType().GetProperty(key)?.GetValue(t)?.ToString() != value),
                    transformData: (t => t)),
                _ => null
            };
        }

        private void AddPublisher(string publisher, string path)
        {
            if(_blockSource)
            {
                AddBlockPublisher(publisher, path);
                return;
            }

            AddTransactionPublisher(publisher, path);

            BuildPipeline();
        }

        private void AddBlockPublisher(string publisher,string path)
        {
            if (publisher.Equals("WebSockets", StringComparison.InvariantCultureIgnoreCase))
            {
                if (_blockPipelineBuilder != null)
                {
                    if(_logger.IsInfo) _logger.Info($"Adding block publisher with path: {path}");
                    var webSocketsPublisher = new WebSocketsPublisher<Block, Block>(path, _api.EthereumJsonSerializer, _logger); 
                    _api.WebSocketsManager.AddModule(webSocketsPublisher);
                    _blockPipelineBuilder =_blockPipelineBuilder.AddElement(webSocketsPublisher);
                }
            }

            BuildPipeline();
        }

        private void AddTransactionPublisher(string publisher, string path)
        {
            if (publisher.Equals("WebSockets", StringComparison.InvariantCultureIgnoreCase))
            {
                if (_transactionPipelineBuilder != null)
                {
                    var webSocketsPublisher = new WebSocketsPublisher<Transaction, Transaction>(path, _api.EthereumJsonSerializer, _logger);
                    _api.WebSocketsManager.AddModule(webSocketsPublisher);
                    _transactionPipelineBuilder = _transactionPipelineBuilder.AddElement(webSocketsPublisher);

                    return; 
                }
            }
        }

        private void BuildPipeline()
        {
            if(_blockSource)
            {
                if(_logger.IsInfo) _logger.Info("Building pipeline...");
                Pipeline = _blockPipelineBuilder.Build();
            }
            else
            {
                Pipeline = _transactionPipelineBuilder.Build();
            }
        }
    }
}<|MERGE_RESOLUTION|>--- conflicted
+++ resolved
@@ -1,7 +1,5 @@
 using System;
-using System.Collections;
 using System.Collections.Generic;
-using System.IO.Pipelines;
 using System.Linq;
 using Antlr4.Runtime;
 using Antlr4.Runtime.Tree;
@@ -141,18 +139,10 @@
             {
                 "IS" => new PipelineElement<Transaction, Transaction>(
                             condition: (t => t.GetType().GetProperty(key).GetValue(t).ToString() == value),
-                            transformData: (t => t), _logger),
+                            transformData: (t => t)),
                 "==" => new PipelineElement<Transaction, Transaction>(
-<<<<<<< HEAD
-                            condition: (t => t.GetType().GetProperty(key)?.GetValue(t)?.ToString() == value),
-                            transformData: (t => t)),
-=======
                             condition: (t => t.GetType().GetProperty(key).GetValue(t).ToString() == value),
-                            transformData: (t => t), _logger),
-                "NOT" => new PipelineElement<Transaction, Transaction>(
-                            condition: (t => t.GetType().GetProperty(key).GetValue(t).ToString() != value),
-                            transformData: (t => t), _logger),
->>>>>>> 13480e89
+                            transformData: (t => t)),
                 "!=" => new PipelineElement<Transaction, Transaction>(
                             condition: (t => t.GetType().GetProperty(key)?.GetValue(t)?.ToString() != value),
                             transformData: (t => t)),
@@ -179,27 +169,12 @@
         {
             return operation switch
             {
-<<<<<<< HEAD
                 "==" => new PipelineElement<Block, Block>(
                             condition: (b => b.GetType().GetProperty(key)?.GetValue(b)?.ToString() == value),
                             transformData: (b => b)),
                 "!=" => new PipelineElement<Block, Block>(
                             condition: (b => b.GetType().GetProperty(key)?.GetValue(b)?.ToString() != value),
                             transformData: (b => b)),
-=======
-                "IS" => new PipelineElement<Block, Block>(
-                            condition: (b => b.GetType().GetProperty(key).GetValue(b).ToString() == value),
-                            transformData: (b => b), _logger),
-                "==" => new PipelineElement<Block, Block>(
-                            condition: (t => t.GetType().GetProperty(key).GetValue(t).ToString() == value),
-                            transformData: (t => t), _logger),
-                "NOT" => new PipelineElement<Block, Block>(
-                            condition: (b => b.GetType().GetProperty(key).GetValue(b).ToString() != value),
-                            transformData: (b => b), _logger),
-                "!=" => new PipelineElement<Block, Block>(
-                            condition: (t => t.GetType().GetProperty(key).GetValue(t).ToString() != value),
-                            transformData: (t => t), _logger),
->>>>>>> 13480e89
                 ">" => new PipelineElement<Block, Block>(
                             condition: (b => (UInt256)b.GetType().GetProperty(key)?.GetValue(b) > UInt256.Parse(value)),
                             transformData: (b => b)),
