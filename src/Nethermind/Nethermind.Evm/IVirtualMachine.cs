--- conflicted
+++ resolved
@@ -24,11 +24,7 @@
 {
     public interface IVirtualMachine
     {
-<<<<<<< HEAD
-        TransactionSubstate Run(EvmState state, IWorldState worldState, IReleaseSpec releaseSpec, ITxTracer tracer, long intrinsicGas);
-=======
         TransactionSubstate Run(EvmState state, IWorldState worldState, ITxTracer tracer);
->>>>>>> 543a5fbe
         
         CodeInfo GetCachedCodeInfo(IWorldState worldState, Address codeSource, IReleaseSpec spec);
     }
