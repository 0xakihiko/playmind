--- conflicted
+++ resolved
@@ -41,11 +41,7 @@
         public override void StartNewBlockTrace(Block block)
         {
         }
-<<<<<<< HEAD
-        
-=======
 
->>>>>>> e46ccade
         public override void EndBlockTrace()
         {
         }
