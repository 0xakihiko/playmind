--- conflicted
+++ resolved
@@ -41,17 +41,11 @@
     {
         public static INdmBlockchainBridge BuildABridge()
         {
-<<<<<<< HEAD
-            MemDbProvider memDbProvider = new MemDbProvider();
+            IDbProvider memDbProvider = TestMemDbProvider.Init();
             StateReader stateReader = new StateReader(
                 new TrieStore(memDbProvider.StateDb, LimboLogs.Instance), memDbProvider.CodeDb, LimboLogs.Instance);
             var trieStore = new TrieStore(memDbProvider.StateDb, LimboLogs.Instance);
             StateProvider stateProvider = new StateProvider(trieStore, memDbProvider.CodeDb, LimboLogs.Instance);
-=======
-            IDbProvider memDbProvider = TestMemDbProvider.Init();
-            StateReader stateReader = new StateReader(memDbProvider.StateDb, memDbProvider.CodeDb, LimboLogs.Instance);
-            StateProvider stateProvider = new StateProvider(memDbProvider.StateDb, memDbProvider.CodeDb, LimboLogs.Instance);
->>>>>>> 547380fe
             IEthereumEcdsa ecdsa = new EthereumEcdsa(ChainId.Mainnet, LimboLogs.Instance);
             ITxPool txPool = new TxPool.TxPool(new InMemoryTxStorage(), ecdsa, MainnetSpecProvider.Instance, new TxPoolConfig(), stateProvider, LimboLogs.Instance);
             BlockTree blockTree = Build.A.BlockTree().OfChainLength(1).TestObject;
