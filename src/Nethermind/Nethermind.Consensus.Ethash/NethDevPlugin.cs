//  Copyright (c) 2021 Demerzel Solutions Limited
//  This file is part of the Nethermind library.
// 
//  The Nethermind library is free software: you can redistribute it and/or modify
//  it under the terms of the GNU Lesser General Public License as published by
//  the Free Software Foundation, either version 3 of the License, or
//  (at your option) any later version.
// 
//  The Nethermind library is distributed in the hope that it will be useful,
//  but WITHOUT ANY WARRANTY; without even the implied warranty of
//  MERCHANTABILITY or FITNESS FOR A PARTICULAR PURPOSE. See the
//  GNU Lesser General Public License for more details.
// 
//  You should have received a copy of the GNU Lesser General Public License
//  along with the Nethermind. If not, see <http://www.gnu.org/licenses/>.
// 

using System;
using System.Threading.Tasks;
using Nethermind.Api;
using Nethermind.Api.Extensions;
using Nethermind.Blockchain;
using Nethermind.Blockchain.Comparers;
using Nethermind.Blockchain.Processing;
using Nethermind.Blockchain.Producers;
using Nethermind.Blockchain.Receipts;
using Nethermind.Blockchain.Rewards;
using Nethermind.Consensus.Transactions;
using Nethermind.Core;
using Nethermind.Db;
using Nethermind.Logging;
using Nethermind.TxPool;

namespace Nethermind.Consensus.Ethash
{
    public class NethDevPlugin : IConsensusPlugin
    {
        private INethermindApi? _nethermindApi;

        public ValueTask DisposeAsync() { return ValueTask.CompletedTask; }

        public string Name => "NethDev";

        public string Description => "NethDev (Spaceneth)";

        public string Author => "Nethermind";

        public Task Init(INethermindApi nethermindApi)
        {
            _nethermindApi = nethermindApi;
            return Task.CompletedTask;
        }

        public Task InitBlockProducer()
        {
            if (_nethermindApi!.SealEngineType != SealEngineType.NethDev)
            {
                return Task.CompletedTask;
            }
<<<<<<< HEAD
=======

>>>>>>> fdb1db14
            var (getFromApi, setInApi) = _nethermindApi!.ForProducer;

            ReadOnlyDbProvider readOnlyDbProvider = getFromApi.DbProvider.AsReadOnly(false);
            ReadOnlyBlockTree readOnlyBlockTree = getFromApi.BlockTree.AsReadOnly();

            ITransactionComparerProvider transactionComparerProvider =
                new TransactionComparerProvider(getFromApi.SpecProvider, getFromApi.BlockTree);
            IBlockPreparationContextService blockPreparationContextService = new BlockPreparationContextService(_nethermindApi.LogManager);
            ITxFilterPipeline txFilterPipeline = new TxFilterPipelineBuilder(_nethermindApi.LogManager)
                .WithBaseFeeFilter(blockPreparationContextService, getFromApi.SpecProvider)
                .WithNullTxFilter()
                .Build;
            
            ITxSource txSource = new TxPoolTxSource(
<<<<<<< HEAD
                getFromApi.TxPool, 
                getFromApi.StateReader,
                getFromApi.SpecProvider,
                transactionComparerProvider.GetDefaultProducerComparer(blockPreparationContextService),
                blockPreparationContextService,
                getFromApi.LogManager,
                txFilterPipeline);
            
=======
                getFromApi.TxPool, getFromApi.StateReader, getFromApi.LogManager, txFilter);

>>>>>>> fdb1db14
            ILogger logger = getFromApi.LogManager.GetClassLogger();
            if (logger.IsWarn) logger.Warn("Starting Neth Dev block producer & sealer");


            ReadOnlyTxProcessingEnv producerEnv = new(
                readOnlyDbProvider,
                getFromApi.ReadOnlyTrieStore,
                readOnlyBlockTree,
                getFromApi.SpecProvider,
                getFromApi.LogManager);

            BlockProcessor producerProcessor = new(
                getFromApi!.SpecProvider,
                getFromApi!.BlockValidator,
                NoBlockRewards.Instance,
                producerEnv.TransactionProcessor,
                producerEnv.StateProvider,
                producerEnv.StorageProvider,
                NullTxPool.Instance,
                NullReceiptStorage.Instance,
                getFromApi.WitnessCollector,
                getFromApi.LogManager);

            IBlockchainProcessor producerChainProcessor = new BlockchainProcessor(
                readOnlyBlockTree,
                producerProcessor,
                getFromApi.BlockPreprocessor,
                getFromApi.LogManager,
                BlockchainProcessor.Options.NoReceipts);
            
            setInApi.BlockProducer = new DevBlockProducer(
                txSource.ServeTxsOneByOne(),
                producerChainProcessor,
                producerEnv.StateProvider,
                getFromApi.BlockTree,
                getFromApi.BlockProcessingQueue,
                new BuildBlocksRegularly(TimeSpan.FromMilliseconds(200))
                    .IfPoolIsNotEmpty(getFromApi.TxPool)
                    .Or(getFromApi.ManualBlockProductionTrigger),
                getFromApi.Timestamper,
                getFromApi.SpecProvider,
                getFromApi.Config<IMiningConfig>(),
                blockPreparationContextService,
                getFromApi.LogManager);

            return Task.CompletedTask;
        }

        public SealEngineType SealEngineType => SealEngineType.NethDev;

        public Task InitNetworkProtocol()
        {
            return Task.CompletedTask;
        }

        public Task InitRpcModules()
        {
            return Task.CompletedTask;
        }
    }
}<|MERGE_RESOLUTION|>--- conflicted
+++ resolved
@@ -57,10 +57,6 @@
             {
                 return Task.CompletedTask;
             }
-<<<<<<< HEAD
-=======
-
->>>>>>> fdb1db14
             var (getFromApi, setInApi) = _nethermindApi!.ForProducer;
 
             ReadOnlyDbProvider readOnlyDbProvider = getFromApi.DbProvider.AsReadOnly(false);
@@ -75,7 +71,6 @@
                 .Build;
             
             ITxSource txSource = new TxPoolTxSource(
-<<<<<<< HEAD
                 getFromApi.TxPool, 
                 getFromApi.StateReader,
                 getFromApi.SpecProvider,
@@ -84,10 +79,6 @@
                 getFromApi.LogManager,
                 txFilterPipeline);
             
-=======
-                getFromApi.TxPool, getFromApi.StateReader, getFromApi.LogManager, txFilter);
-
->>>>>>> fdb1db14
             ILogger logger = getFromApi.LogManager.GetClassLogger();
             if (logger.IsWarn) logger.Warn("Starting Neth Dev block producer & sealer");
 
