--- conflicted
+++ resolved
@@ -152,11 +152,8 @@
                                 if (Logger.IsInfo) Logger.Info($"Sealed block {t.Result.ToString(Block.Format.HashNumberDiffAndTx)}");
                                 BlockTree.SuggestBlock(t.Result);
                                 Metrics.BlocksSealed++;
-<<<<<<< HEAD
+                                _lastProducedBlock = DateTime.UtcNow;								
                                 OnBlockSealed(t.Result, parent);
-=======
-                                _lastProducedBlock = DateTime.UtcNow;
->>>>>>> 41823d3a
                                 return true;
                             }
                             else
