--- conflicted
+++ resolved
@@ -25,6 +25,7 @@
 using Nethermind.Int256;
 using Nethermind.Logging;
 using Nethermind.State;
+using Nethermind.TxPool;
 
 namespace Nethermind.Blockchain.Producers
 {
@@ -36,18 +37,6 @@
         private bool _isRunning;
 
         public DevBlockProducer(
-<<<<<<< HEAD
-            ITxSource txSource,
-            IBlockchainProcessor processor,
-            IStateProvider stateProvider,
-            IBlockTree blockTree,
-            IBlockProcessingQueue blockProcessingQueue,
-            ITxPool txPool,
-            ITimestamper timestamper,
-            ISpecProvider specProvider,
-            IMiningConfig miningConfig,
-            IBlockPreparationContextService blockPreparationContextService,
-=======
             ITxSource? txSource,
             IBlockchainProcessor? processor,
             IStateProvider? stateProvider,
@@ -57,7 +46,7 @@
             ITimestamper? timestamper,
             ISpecProvider? specProvider,
             IMiningConfig? miningConfig,
->>>>>>> fdb1db14
+            IBlockPreparationContextService? blockPreparationContextService,
             ILogManager logManager)
             : base(
                 txSource,
