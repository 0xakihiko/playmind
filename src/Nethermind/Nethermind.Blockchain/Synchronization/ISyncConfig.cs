//  Copyright (c) 2021 Demerzel Solutions Limited
//  This file is part of the Nethermind library.
// 
//  The Nethermind library is free software: you can redistribute it and/or modify
//  it under the terms of the GNU Lesser General Public License as published by
//  the Free Software Foundation, either version 3 of the License, or
//  (at your option) any later version.
// 
//  The Nethermind library is distributed in the hope that it will be useful,
//  but WITHOUT ANY WARRANTY; without even the implied warranty of
//  MERCHANTABILITY or FITNESS FOR A PARTICULAR PURPOSE. See the
//  GNU Lesser General Public License for more details.
// 
//  You should have received a copy of the GNU Lesser General Public License
//  along with the Nethermind. If not, see <http://www.gnu.org/licenses/>.

using System;
using Nethermind.Config;
using Nethermind.Core.Crypto;
using Nethermind.Core.Extensions;
using Nethermind.Int256;
using Nethermind.Serialization.Json;

namespace Nethermind.Blockchain.Synchronization
{
    public interface ISyncConfig : IConfig
    {
        [ConfigItem(Description = "If 'false' then the node does not connect to peers.", DefaultValue = "true")]
        bool NetworkingEnabled { get; set; }
        
        [ConfigItem(Description = "If 'false' then the node does not download/process new blocks.", DefaultValue = "true")]
        bool SynchronizationEnabled { get; set; }
        
        [ConfigItem(
            Description = "If set to 'true' then the Fast Sync (eth/63) synchronization algorithm will be used.",
            DefaultValue = "false")]
        bool FastSync { get; set; }
        
        // Minimum is taken from MultiSyncModeSelector.StickyStateNodesDelta
        [ConfigItem(Description = "Relevant only if 'FastSync' is 'true'. If set to a value, then it will set a minimum height threshold limit up to which FullSync, if already on, will stay on when chain will be behind network. If this limit will be exceeded, it will switch back to FastSync. In normal usage we do not recommend setting this to less than 32 as this can cause issues with chain reorgs. Please note that last 2 blocks will always be processed in FullSync, so setting it to less than 2 will have no effect.", DefaultValue = "8192")]
        long? FastSyncCatchUpHeightDelta { get; set; }
        
        [ConfigItem(Description = "If set to 'true' then in the Fast Sync mode blocks will be first downloaded from the provided PivotNumber downwards. This allows for parallelization of requests with many sync peers and with no need to worry about syncing a valid branch (syncing downwards to 0). You need to enter the pivot block number, hash and total difficulty from a trusted source (you can use etherscan and confirm with other sources if you wan to change it).", DefaultValue = "false")]
        bool FastBlocks { get; set; }
        
        [ConfigItem(Description = "If set to 'true' then in the Fast Blocks mode Nethermind generates smaller requests to avoid Geth from disconnecting. On the Geth heavy networks (mainnet) it is desired while on Parity or Nethermind heavy networks (Goerli, AuRa) it slows down the sync by a factor of ~4", DefaultValue = "true")]
        public bool UseGethLimitsInFastBlocks { get; set; }
        
        [ConfigItem(Description = "If set to 'false' then fast sync will only download recent blocks.", DefaultValue = "true")]
        bool DownloadHeadersInFastSync { get; set; }
        
        [ConfigItem(Description = "If set to 'true' then the block bodies will be downloaded in the Fast Sync mode.", DefaultValue = "true")]
        bool DownloadBodiesInFastSync { get; set; }
        
        [ConfigItem(Description = "If set to 'true' then the receipts will be downloaded in the Fast Sync mode. This will slow down the process by a few hours but will allow you to interact with dApps that execute extensive historical logs searches (like Maker CDPs).", DefaultValue = "true")]
        bool DownloadReceiptsInFastSync { get; set; }
        
        [ConfigItem(Description = "Total Difficulty of the pivot block for the Fast Blocks sync (not - this is total difficulty and not difficulty).", DefaultValue = "null")]
        string PivotTotalDifficulty { get; }
        
        [ConfigItem(Description = "Number of the pivot block for the Fast Blocks sync.", DefaultValue = "null")]
        string PivotNumber { get; set; }
        
        [ConfigItem(Description = "Hash of the pivot block for the Fast Blocks sync.", DefaultValue = "null")]
        string PivotHash { get; set; }

        [ConfigItem(DisabledForCli = true, HiddenFromDocs = true, DefaultValue = "0")]
        long PivotNumberParsed => LongConverter.FromString(PivotNumber ?? "0");
        
        [ConfigItem(DisabledForCli = true, HiddenFromDocs = true, DefaultValue = "0")]
        UInt256 PivotTotalDifficultyParsed => UInt256.Parse(PivotTotalDifficulty ?? "0");

        [ConfigItem(DisabledForCli = true, HiddenFromDocs = true)]
        Keccak PivotHashParsed => PivotHash == null ? null : new Keccak(Bytes.FromHexString(PivotHash));
        
        [ConfigItem(Description = "[EXPERIMENTAL] Defines the earliest body downloaded in fast sync when DownloadBodiesInFastSync is enabled. Actual values used will be Math.Max(1, Math.Min(PivotNumber, AncientBodiesBarrier))", DefaultValue = "0")]
        public long AncientBodiesBarrier { get; set; }

        [ConfigItem(DisabledForCli = true, HiddenFromDocs = true, DefaultValue = "1")]
        public long AncientBodiesBarrierCalc => Math.Max(1, Math.Min(PivotNumberParsed, AncientBodiesBarrier));
        
        [ConfigItem(Description = "[EXPERIMENTAL] Defines the earliest receipts downloaded in fast sync when DownloadReceiptsInFastSync is enabled. Actual value used will be Math.Max(1, Math.Min(PivotNumber, Math.Max(AncientBodiesBarrier, AncientReceiptsBarrier)))", DefaultValue = "0")]
        public long AncientReceiptsBarrier { get; set; }

        [ConfigItem(DisabledForCli = true, HiddenFromDocs = true, DefaultValue = "1")]
        public long AncientReceiptsBarrierCalc => Math.Max(1, Math.Min(PivotNumberParsed, Math.Max(AncientBodiesBarrier, AncientReceiptsBarrier)));
        
        [ConfigItem(Description = "Enables witness protocol.", DefaultValue = "false")]
        public bool WitnessProtocolEnabled { get; set; }
        
<<<<<<< HEAD
        [ConfigItem(Description = "Enables SNAP sync protocol.", DefaultValue = "true")]
=======
        [ConfigItem(Description = "Enables SNAP sync protocol.", DefaultValue = "false")]
>>>>>>> 8f70070d
        public bool SnapSyncProtocolEnabled { get; set; }
        
        [ConfigItem(Description = "[ONLY FOR MISSING RECEIPTS ISSUE] Turns on receipts validation that checks for ones that might be missing due to previous bug. It downloads them from network if needed." +
                                  "If used please check that PivotNumber is same as original used when syncing the node as its used as a cut-off point.", DefaultValue = "false")]
        public bool FixReceipts { get; set; }
        
        [ConfigItem(DisabledForCli = true, HiddenFromDocs = true, DefaultValue = "true")]
        public bool BlockGossipEnabled { get; set; }
    }
}<|MERGE_RESOLUTION|>--- conflicted
+++ resolved
@@ -87,12 +87,8 @@
         
         [ConfigItem(Description = "Enables witness protocol.", DefaultValue = "false")]
         public bool WitnessProtocolEnabled { get; set; }
-        
-<<<<<<< HEAD
+
         [ConfigItem(Description = "Enables SNAP sync protocol.", DefaultValue = "true")]
-=======
-        [ConfigItem(Description = "Enables SNAP sync protocol.", DefaultValue = "false")]
->>>>>>> 8f70070d
         public bool SnapSyncProtocolEnabled { get; set; }
         
         [ConfigItem(Description = "[ONLY FOR MISSING RECEIPTS ISSUE] Turns on receipts validation that checks for ones that might be missing due to previous bug. It downloads them from network if needed." +
