//  Copyright (c) 2018 Demerzel Solutions Limited
//  This file is part of the Nethermind library.
// 
//  The Nethermind library is free software: you can redistribute it and/or modify
//  it under the terms of the GNU Lesser General Public License as published by
//  the Free Software Foundation, either version 3 of the License, or
//  (at your option) any later version.
// 
//  The Nethermind library is distributed in the hope that it will be useful,
//  but WITHOUT ANY WARRANTY; without even the implied warranty of
//  MERCHANTABILITY or FITNESS FOR A PARTICULAR PURPOSE. See the
//  GNU Lesser General Public License for more details.
// 
//  You should have received a copy of the GNU Lesser General Public License
//  along with the Nethermind. If not, see <http://www.gnu.org/licenses/>.

using Nethermind.Core.Specs;
using Nethermind.Db;
using Nethermind.Evm;
using Nethermind.Logging;
using Nethermind.State;

namespace Nethermind.Blockchain.Processing
{
    public class ReadOnlyTxProcessingEnv
    {
        public IStateReader StateReader { get; }
        public IStateProvider StateProvider { get; }
        public IStorageProvider StorageProvider { get; }
        public ITransactionProcessor TransactionProcessor { get; set; }
        public IBlockTree BlockTree { get; }
        public IReadOnlyDbProvider DbProvider { get; }

        private IBlockhashProvider BlockhashProvider;
        private IVirtualMachine VirtualMachine;

        public ReadOnlyTxProcessingEnv(
            IReadOnlyDbProvider readOnlyDbProvider,
            ReadOnlyBlockTree readOnlyBlockTree,
            ISpecProvider specProvider,
            ILogManager logManager)
        {
<<<<<<< HEAD
            // TODO: reuse cache for state -> now when the trie is not reusing cache any more
=======
            DbProvider = readOnlyDbProvider;
>>>>>>> afb5880d
            ISnapshotableDb stateDb = readOnlyDbProvider.StateDb;
            IDb codeDb = readOnlyDbProvider.CodeDb;

            StateReader = new StateReader(stateDb, codeDb, logManager);
            StateProvider = new StateProvider(stateDb, codeDb, logManager);
            StorageProvider = new StorageProvider(
                stateDb,
                StateProvider,
                logManager);

            BlockTree = readOnlyBlockTree;
            BlockhashProvider = new BlockhashProvider(BlockTree, logManager);

            VirtualMachine = new VirtualMachine(StateProvider, StorageProvider, BlockhashProvider, specProvider, logManager);
            TransactionProcessor = new TransactionProcessor(specProvider, StateProvider, StorageProvider, VirtualMachine, logManager);
        }

        public void Reset()
        {
            StateProvider.Reset();
            StorageProvider.Reset();
        }
    }
}<|MERGE_RESOLUTION|>--- conflicted
+++ resolved
@@ -40,11 +40,8 @@
             ISpecProvider specProvider,
             ILogManager logManager)
         {
-<<<<<<< HEAD
             // TODO: reuse cache for state -> now when the trie is not reusing cache any more
-=======
             DbProvider = readOnlyDbProvider;
->>>>>>> afb5880d
             ISnapshotableDb stateDb = readOnlyDbProvider.StateDb;
             IDb codeDb = readOnlyDbProvider.CodeDb;
 
