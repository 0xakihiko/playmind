﻿//  Copyright (c) 2021 Demerzel Solutions Limited
//  This file is part of the Nethermind library.
// 
//  The Nethermind library is free software: you can redistribute it and/or modify
//  it under the terms of the GNU Lesser General Public License as published by
//  the Free Software Foundation, either version 3 of the License, or
//  (at your option) any later version.
// 
//  The Nethermind library is distributed in the hope that it will be useful,
//  but WITHOUT ANY WARRANTY; without even the implied warranty of
//  MERCHANTABILITY or FITNESS FOR A PARTICULAR PURPOSE. See the
//  GNU Lesser General Public License for more details.
// 
//  You should have received a copy of the GNU Lesser General Public License
//  along with the Nethermind. If not, see <http://www.gnu.org/licenses/>.
// 

using System;
using System.Data;
using System.IO;
using System.Threading;
using System.Threading.Tasks;
using Nethermind.Blockchain.Find;
using Nethermind.Blockchain.Processing;
using Nethermind.Core;
using Nethermind.Core.Crypto;
using Nethermind.Db;
using Nethermind.Db.FullPruning;
using Nethermind.Logging;
using Nethermind.State;
using Nethermind.Trie;
using Org.BouncyCastle.Bcpg;
using Org.BouncyCastle.Crypto.Generators;

namespace Nethermind.Blockchain.FullPruning
{
    /// <summary>
    /// Main orchestrator of Full Pruning.
    /// </summary>
    public class FullPruner : IDisposable
    {
        private readonly IFullPruningDb _fullPruningDb;
        private readonly IPruningTrigger _pruningTrigger;
        private readonly IPruningConfig _pruningConfig;
        private readonly IBlockTree _blockTree;
        private readonly IStateReader _stateReader;
        private readonly ILogManager _logManager;
        private IPruningContext? _currentPruning;
        private CancellationTokenSource? _cancellationTokenSource;
        private int _waitingForBlockProcessed = 0;
        private int _waitingForStateReady = 0;
        private long _blockToWaitFor;
        private long _stateToCopy;
        private readonly ILogger _logger;
        private readonly TimeSpan _minimumPruningDelay;
        private DateTime _lastPruning = DateTime.MinValue;

        public FullPruner(
            IFullPruningDb fullPruningDb, 
            IPruningTrigger pruningTrigger,
            IPruningConfig pruningConfig,
            IBlockTree blockTree,
            IStateReader stateReader,
            ILogManager logManager)
        {
            _fullPruningDb = fullPruningDb;
            _pruningTrigger = pruningTrigger;
            _pruningConfig = pruningConfig;
            _blockTree = blockTree;
            _stateReader = stateReader;
            _logManager = logManager;
            _pruningTrigger.Prune += OnPrune;
            _logger = _logManager.GetClassLogger();
            _minimumPruningDelay = TimeSpan.FromHours(_pruningConfig.FullPruningMinimumDelayHours);
        }

        /// <summary>
        /// Is activated by pruning trigger, tries to start full pruning.
        /// </summary>
        private void OnPrune(object? sender, PruningTriggerEventArgs e)
        {
            // Lets assume pruning is in progress
            e.Status = PruningStatus.InProgress;

            if (DateTime.Now - _lastPruning < _minimumPruningDelay)
            {
                e.Status = PruningStatus.Delayed;
            }
            // If we are already pruning, we don't need to do anything
<<<<<<< HEAD
            if (CanStartNewPruning())
=======
            else if (CanRunPruning())
>>>>>>> 37b95b86
            {
                // we mark that we are waiting for block (for thread safety)
                if (Interlocked.CompareExchange(ref _waitingForBlockProcessed, 1, 0) == 0)
                {
                    // we don't want to start pruning in the middle of block processing, lets wait for new head.
                    _blockTree.NewHeadBlock += OnNewHead;
                    e.Status = PruningStatus.Starting;
                }
            }
        }

        private void OnNewHead(object? sender, BlockEventArgs e)
        {
            if (CanStartNewPruning())
            {
                if (Interlocked.CompareExchange(ref _waitingForBlockProcessed, 0, 1) == 1)
                {
                    if (e.Block is not null)
                    {
                        if (_fullPruningDb.TryStartPruning(_pruningConfig.Mode.IsMemory(), out IPruningContext pruningContext))
                        {
                            SetCurrentPruning(pruningContext);
                            if (Interlocked.CompareExchange(ref _waitingForStateReady, 1, 0) == 0)
                            {
                                _blockToWaitFor = e.Block.Number;
                                _stateToCopy = long.MaxValue;
                                if (_logger.IsInfo) _logger.Info($"Full Pruning Ready to start: waiting for state {e.Block.Number} to be ready.");
                            }
                        }
                    }
                }
            }
            else if (_waitingForStateReady == 1)
            {
                if (_blockTree.BestPersistedState >= _blockToWaitFor && _currentPruning is not null)
                {
                    if (_stateToCopy == long.MaxValue)
                    {
                        _stateToCopy = _blockTree.BestPersistedState.Value;
                    }

                    long blockToPruneAfter = _stateToCopy + Reorganization.MaxDepth;
                    if (_blockTree.Head?.Number > blockToPruneAfter)
                    {
                        BlockHeader? header = _blockTree.FindHeader(_stateToCopy);
                        if (header is not null && Interlocked.CompareExchange(ref _waitingForStateReady, 0, 1) == 1)
                        {
                            if (_logger.IsInfo) _logger.Info($"Full Pruning Ready to start: pruning garbage before state {_stateToCopy} with root {header.StateRoot}.");
                            Task.Run(() => RunPruning(_currentPruning, header.StateRoot!));
                            _blockTree.NewHeadBlock -= OnNewHead;
                        }
                    }
                    else
                    {
                        if (_logger.IsInfo) _logger.Info($"Full Pruning Waiting for block: {blockToPruneAfter} in order to support reorganizations.");
                    }
                }
                else
                {
                    if (_logger.IsInfo) _logger.Info($"Full Pruning Waiting for state: Current best saved finalized state {_blockTree.BestPersistedState}, waiting for state {_blockToWaitFor} in order to not loose any cached state.");
                }
            }
            else
            {
                _blockTree.NewHeadBlock -= OnNewHead;
            }
        }
        
        private void SetCurrentPruning(IPruningContext pruningContext)
        {
            IPruningContext? oldPruning = Interlocked.Exchange(ref _currentPruning, pruningContext);
            if (oldPruning is not null)
            {
                Task.Run(() => oldPruning.Dispose());
            }
        }

        private bool CanStartNewPruning() => _fullPruningDb.CanStartPruning;

        protected virtual void RunPruning(IPruningContext pruning, Keccak statRoot)
        {
            try
            {
                _cancellationTokenSource = new CancellationTokenSource();
                pruning.MarkStart();
                using CopyTreeVisitor copyTreeVisitor = new(pruning, _cancellationTokenSource, _logManager);
                VisitingOptions visitingOptions = new() { MaxDegreeOfParallelism = _pruningConfig.FullPruningMaxDegreeOfParallelism };
                _stateReader.RunTreeVisitor(copyTreeVisitor, statRoot, visitingOptions);

                if (!_cancellationTokenSource.IsCancellationRequested)
                {
                    copyTreeVisitor.Finish();

                    void CommitOnNewBLock(object o, BlockEventArgs e)
                    {
                        _blockTree.NewHeadBlock -= CommitOnNewBLock;
                        // ReSharper disable AccessToDisposedClosure
                        pruning.Commit();
                        _lastPruning = DateTime.Now;
                        pruning.Dispose();
                        // ReSharper restore AccessToDisposedClosure
                    }

                    _blockTree.NewHeadBlock += CommitOnNewBLock;
                }
                else
                {
                    pruning.Dispose();
                }
            }
            catch (Exception)
            {
                pruning.Dispose();
                throw;
            }
        }

        public void Dispose()
        {
            _blockTree.NewHeadBlock -= OnNewHead;
            _pruningTrigger.Prune -= OnPrune;
            _currentPruning?.Dispose();
            _cancellationTokenSource?.Dispose();
        }
    }
}<|MERGE_RESOLUTION|>--- conflicted
+++ resolved
@@ -46,7 +46,6 @@
         private readonly IStateReader _stateReader;
         private readonly ILogManager _logManager;
         private IPruningContext? _currentPruning;
-        private CancellationTokenSource? _cancellationTokenSource;
         private int _waitingForBlockProcessed = 0;
         private int _waitingForStateReady = 0;
         private long _blockToWaitFor;
@@ -87,11 +86,7 @@
                 e.Status = PruningStatus.Delayed;
             }
             // If we are already pruning, we don't need to do anything
-<<<<<<< HEAD
             if (CanStartNewPruning())
-=======
-            else if (CanRunPruning())
->>>>>>> 37b95b86
             {
                 // we mark that we are waiting for block (for thread safety)
                 if (Interlocked.CompareExchange(ref _waitingForBlockProcessed, 1, 0) == 0)
@@ -175,13 +170,12 @@
         {
             try
             {
-                _cancellationTokenSource = new CancellationTokenSource();
                 pruning.MarkStart();
-                using CopyTreeVisitor copyTreeVisitor = new(pruning, _cancellationTokenSource, _logManager);
+                using CopyTreeVisitor copyTreeVisitor = new(pruning, _logManager);
                 VisitingOptions visitingOptions = new() { MaxDegreeOfParallelism = _pruningConfig.FullPruningMaxDegreeOfParallelism };
                 _stateReader.RunTreeVisitor(copyTreeVisitor, statRoot, visitingOptions);
 
-                if (!_cancellationTokenSource.IsCancellationRequested)
+                if (!pruning.CancellationTokenSource.IsCancellationRequested)
                 {
                     copyTreeVisitor.Finish();
 
@@ -214,7 +208,6 @@
             _blockTree.NewHeadBlock -= OnNewHead;
             _pruningTrigger.Prune -= OnPrune;
             _currentPruning?.Dispose();
-            _cancellationTokenSource?.Dispose();
         }
     }
 }