//  Copyright (c) 2018 Demerzel Solutions Limited
//  This file is part of the Nethermind library.
// 
//  The Nethermind library is free software: you can redistribute it and/or modify
//  it under the terms of the GNU Lesser General Public License as published by
//  the Free Software Foundation, either version 3 of the License, or
//  (at your option) any later version.
// 
//  The Nethermind library is distributed in the hope that it will be useful,
//  but WITHOUT ANY WARRANTY; without even the implied warranty of
//  MERCHANTABILITY or FITNESS FOR A PARTICULAR PURPOSE. See the
//  GNU Lesser General Public License for more details.
// 
//  You should have received a copy of the GNU Lesser General Public License
//  along with the Nethermind. If not, see <http://www.gnu.org/licenses/>.

using System;
using System.Collections.Concurrent;
using System.Collections.Generic;
using Nethermind.Blockchain.Synchronization;
using Nethermind.Db;
using Nethermind.Logging;
using Nethermind.Synchronization.FastSync;
using Nethermind.Synchronization.ParallelSync;

namespace Nethermind.Synchronization.BeamSync
{
    public class BeamSyncDbProvider : IDbProvider
    {
        private readonly ConcurrentDictionary<string, IDb> _registeredDbs = new ConcurrentDictionary<string, IDb>(StringComparer.InvariantCultureIgnoreCase);
        private readonly IDbProvider _otherProvider;
        private BeamSyncDb _stateDb;
        private BeamSyncDb _codeDb;
        public ISyncFeed<StateSyncBatch?> BeamSyncFeed { get; }
        
        public BeamSyncDbProvider(ISyncModeSelector syncModeSelector, IDbProvider otherProvider, ISyncConfig syncConfig, ILogManager logManager)
        {
            _otherProvider = otherProvider ?? throw new ArgumentNullException(nameof(otherProvider));
            _codeDb = new BeamSyncDb(otherProvider.CodeDb.Innermost, otherProvider.BeamStateDb, syncModeSelector, logManager, syncConfig.BeamSyncContextTimeout, syncConfig.BeamSyncPreProcessorTimeout);
            _stateDb = new BeamSyncDb(otherProvider.StateDb.Innermost, otherProvider.BeamStateDb, syncModeSelector, logManager, syncConfig.BeamSyncContextTimeout, syncConfig.BeamSyncPreProcessorTimeout);
            BeamSyncFeed = new CompositeStateSyncFeed<StateSyncBatch?>(logManager, _codeDb, _stateDb);

            _registeredDbs.TryAdd(DbNames.Code, new StateDb(_codeDb));
            _registeredDbs.TryAdd(DbNames.State, new StateDb(_stateDb));
        }

        public void EnableVerifiedMode()
        {
            _stateDb.VerifiedModeEnabled = true;
            _codeDb.VerifiedModeEnabled = true;
        }
        public IDb BeamStateDb => _otherProvider.BeamStateDb;
<<<<<<< HEAD
        public IDb ChtDb => _otherProvider.ChtDb;
        public IDb WitnessDb => _otherProvider.WitnessDb;
        public IDb BaselineTreeDb => _otherProvider.BaselineTreeDb;
        public IDb BaselineTreeMetadataDb => _otherProvider.BaselineTreeMetadataDb;

        public void Dispose()
        {
            StateDb?.Dispose();
            CodeDb?.Dispose();
            ReceiptsDb?.Dispose();
            BlocksDb?.Dispose();
            HeadersDb?.Dispose();
            BlockInfosDb?.Dispose();
            PendingTxsDb?.Dispose();
            ConfigsDb?.Dispose();
            EthRequestsDb?.Dispose();
            BloomDb?.Dispose();
            ChtDb?.Dispose();
            WitnessDb?.Dispose();
=======

        public DbModeHint DbMode => _otherProvider.DbMode;

        public IDictionary<string, IDb> RegisteredDbs => _otherProvider.RegisteredDbs;

        public void Dispose()
        {
        }

        public T GetDb<T>(string dbName) where T : IDb
        {
            if (string.Equals(DbNames.Code, dbName, StringComparison.OrdinalIgnoreCase) || string.Equals(DbNames.State, dbName, StringComparison.OrdinalIgnoreCase))
                return (T)_registeredDbs[dbName];

            return _otherProvider.GetDb<T>(dbName);
        }

        public void RegisterDb<T>(string dbName, T db) where T : IDb
        {
            _otherProvider.RegisterDb<T>(dbName, db);
>>>>>>> 944b2586
        }
    }
}<|MERGE_RESOLUTION|>--- conflicted
+++ resolved
@@ -50,27 +50,6 @@
             _codeDb.VerifiedModeEnabled = true;
         }
         public IDb BeamStateDb => _otherProvider.BeamStateDb;
-<<<<<<< HEAD
-        public IDb ChtDb => _otherProvider.ChtDb;
-        public IDb WitnessDb => _otherProvider.WitnessDb;
-        public IDb BaselineTreeDb => _otherProvider.BaselineTreeDb;
-        public IDb BaselineTreeMetadataDb => _otherProvider.BaselineTreeMetadataDb;
-
-        public void Dispose()
-        {
-            StateDb?.Dispose();
-            CodeDb?.Dispose();
-            ReceiptsDb?.Dispose();
-            BlocksDb?.Dispose();
-            HeadersDb?.Dispose();
-            BlockInfosDb?.Dispose();
-            PendingTxsDb?.Dispose();
-            ConfigsDb?.Dispose();
-            EthRequestsDb?.Dispose();
-            BloomDb?.Dispose();
-            ChtDb?.Dispose();
-            WitnessDb?.Dispose();
-=======
 
         public DbModeHint DbMode => _otherProvider.DbMode;
 
@@ -91,7 +70,6 @@
         public void RegisterDb<T>(string dbName, T db) where T : IDb
         {
             _otherProvider.RegisterDb<T>(dbName, db);
->>>>>>> 944b2586
         }
     }
 }