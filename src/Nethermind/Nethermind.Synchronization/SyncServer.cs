//  Copyright (c) 2021 Demerzel Solutions Limited
//  This file is part of the Nethermind library.
// 
//  The Nethermind library is free software: you can redistribute it and/or modify
//  it under the terms of the GNU Lesser General Public License as published by
//  the Free Software Foundation, either version 3 of the License, or
//  (at your option) any later version.
// 
//  The Nethermind library is distributed in the hope that it will be useful,
//  but WITHOUT ANY WARRANTY; without even the implied warranty of
//  MERCHANTABILITY or FITNESS FOR A PARTICULAR PURPOSE. See the
//  GNU Lesser General Public License for more details.
// 
//  You should have received a copy of the GNU Lesser General Public License
//  along with the Nethermind. If not, see <http://www.gnu.org/licenses/>.

using System;
using System.Collections.Generic;
using System.ComponentModel;
using System.IO;
using System.Text;
using System.Threading.Tasks;
using Nethermind.Blockchain;
using Nethermind.Blockchain.Receipts;
using Nethermind.Blockchain.Synchronization;
using Nethermind.Blockchain.Validators;
using Nethermind.Consensus;
using Nethermind.Core;
using Nethermind.Core.Attributes;
using Nethermind.Core.Caching;
using Nethermind.Core.Crypto;
using Nethermind.Db;
using Nethermind.Int256;
using Nethermind.Logging;
using Nethermind.State;
using Nethermind.Synchronization.FastSync;
using Nethermind.Synchronization.LesSync;
using Nethermind.Synchronization.ParallelSync;
using Nethermind.Synchronization.Peers;

namespace Nethermind.Synchronization
{
    /// <summary>
    /// This class is responsible for serving sync requests from other nodes and for broadcasting new data to peers.
    /// </summary>
    public class SyncServer : ISyncServer
    {
        private readonly IBlockTree _blockTree;
        private readonly ILogger _logger;
        private readonly ISyncPeerPool _pool;
        private readonly ISyncModeSelector _syncModeSelector;
        private readonly IReceiptFinder _receiptFinder;
        private readonly IBlockValidator _blockValidator;
        private readonly ISealValidator _sealValidator;
        private readonly IDb _stateDb;
        private readonly IDb _codeDb;
        private readonly ISyncConfig _syncConfig;
        private readonly IWitnessRepository _witnessRepository;
        private readonly CanonicalHashTrie? _cht;
        private readonly object _dummyValue = new();

        private readonly ICache<Keccak, object> _recentlySuggested =
            new LruCache<Keccak, object>(128, 128, "recently suggested blocks");

        private readonly long _pivotNumber;
        private readonly Keccak _pivotHash;
        private BlockHeader? _pivotHeader;

        public SyncServer(
            IDb stateDb,
            IDb codeDb,
            IBlockTree blockTree,
            IReceiptFinder receiptFinder,
            IBlockValidator blockValidator,
            ISealValidator sealValidator,
            ISyncPeerPool pool,
            ISyncModeSelector syncModeSelector,
            ISyncConfig syncConfig,
            IWitnessRepository? witnessRepository,
            ILogManager logManager,
            CanonicalHashTrie? cht = null)
        {
            _syncConfig = syncConfig ?? throw new ArgumentNullException(nameof(syncConfig));
            _witnessRepository = witnessRepository ?? throw new ArgumentNullException(nameof(witnessRepository));
            _pool = pool ?? throw new ArgumentNullException(nameof(pool));
            _syncModeSelector = syncModeSelector ?? throw new ArgumentNullException(nameof(syncModeSelector));
            _sealValidator = sealValidator ?? throw new ArgumentNullException(nameof(sealValidator));
            _stateDb = stateDb ?? throw new ArgumentNullException(nameof(stateDb));
            _codeDb = codeDb ?? throw new ArgumentNullException(nameof(codeDb));
            _blockTree = blockTree ?? throw new ArgumentNullException(nameof(blockTree));
            _receiptFinder = receiptFinder ?? throw new ArgumentNullException(nameof(receiptFinder));
            _blockValidator = blockValidator ?? throw new ArgumentNullException(nameof(blockValidator));
            _logger = logManager.GetClassLogger() ?? throw new ArgumentNullException(nameof(logManager));
            _cht = cht;
            _pivotNumber = _syncConfig.PivotNumberParsed;

            _blockTree.NewHeadBlock += OnNewHeadBlock;
            pool.NotifyPeerBlock += OnNotifyPeerBlock;
            _pivotHash = new Keccak(_syncConfig.PivotHash ?? Keccak.Zero.ToString());
        }

        public ulong ChainId => _blockTree.ChainId;
        public BlockHeader Genesis => _blockTree.Genesis;

        public BlockHeader? Head
        {
            get
            {
                if (_blockTree.Head == null)
                {
                    return null;
                }

                bool headIsGenesis = _blockTree.Head.Hash == _blockTree.Genesis.Hash;
                if (headIsGenesis)
                {
                    _pivotHeader ??= _blockTree.FindHeader(_pivotHash, BlockTreeLookupOptions.None);
                }

                return headIsGenesis
                    ? _pivotHeader ?? _blockTree.Genesis
                    : _blockTree.Head?.Header;
            }
        }

        public Keccak[]? GetBlockWitnessHashes(Keccak blockHash)
        {
            return _witnessRepository.Load(blockHash);
        }

        public int GetPeerCount()
        {
            return _pool.PeerCount;
        }

        private readonly Guid _sealValidatorUserGuid = Guid.NewGuid();

        public void AddNewBlock(Block block, ISyncPeer nodeWhoSentTheBlock)
        {
            if (!_syncConfig.BlockGossipEnabled) return;
            
            if (block.TotalDifficulty == null)
            {
                throw new InvalidDataException("Cannot add a block with unknown total difficulty");
            }
            
            if (block.Hash == null)
            {
                throw new InvalidDataException("Cannot add a block with unknown hash");
            }

            // Now, there are some complexities here.
            // We can have a scenario when a node sends us a block whose parent we do not know.
            // In such cases we cannot verify the total difficulty of the block
            // but we do want to update the information about what the peer believes its total difficulty is.
            // This is tricky because we may end up preferring the node over others just because it is convinced
            // to have higher total difficulty .
            // Also, note, Parity consistently sends invalid TotalDifficulty values both on Clique and Mainnet.
            // So even validating the total difficulty and disconnecting misbehaving nodes leads to problems
            // - it creates an impression of Nethermind being unstable with peers.
            // So, in the end, we decide to update the peer info, but soon after nullify the TotalDifficulty information
            // so that the block tree may actually calculate it when the parent is known.
            // (in case the parent is unknown the tree will ignore the block anyway).
            // The other risky scenario (as happened in the past) is when we nor validate the TotalDifficulty
            // neither nullify it and then BlockTree may end up saving a header or block with incorrect value set.
            // This may lead to corrupted block tree history.
            UpdatePeerInfoBasedOnBlockData(block, nodeWhoSentTheBlock);

            // Now it is important that all the following checks happen after the peer information was updated
            // even if the block is not something that we want to include in the block tree
            // it delivers information about the peer's chain.

            bool isBlockBeforeTheSyncPivot = block.Number < _pivotNumber;
            bool isBlockOlderThanMaxReorgAllows = block.Number < (_blockTree.Head?.Number ?? 0) - Sync.MaxReorgLength;
            bool isBlockTotalDifficultyLow = block.TotalDifficulty < _blockTree.BestSuggestedHeader.TotalDifficulty;
            if (isBlockBeforeTheSyncPivot || isBlockTotalDifficultyLow || isBlockOlderThanMaxReorgAllows) return;

            lock (_recentlySuggested)
            {
                if (_recentlySuggested.Get(block.Hash) != null) return;
                _recentlySuggested.Set(block.Hash, _dummyValue);
            }

            ValidateSeal(block, nodeWhoSentTheBlock);
            if ((_syncModeSelector.Current & (SyncMode.FastSync | SyncMode.StateNodes)) == SyncMode.None
                || (_syncModeSelector.Current & SyncMode.Full) != SyncMode.None)
            {
                LogBlockAuthorNicely(block, nodeWhoSentTheBlock);
                SyncBlock(block, nodeWhoSentTheBlock);
            }
        }

        private void ValidateSeal(Block block, ISyncPeer syncPeer)
        {
            if (_logger.IsTrace)
                _logger.Trace($"Validating seal of {block.ToString(Block.Format.Short)}) from {syncPeer:c}");

            // We hint validation range mostly to help ethash to cache epochs.
            // It is important that we only do that here, after we ensured that the block is
            // in the range of [Head - MaxReorganizationLength, Head].
            // Otherwise we could hint incorrect ranges and cause expensive cache recalculations.
            _sealValidator.HintValidationRange(_sealValidatorUserGuid, block.Number - 128, block.Number + 1024);
            if (!_sealValidator.ValidateSeal(block.Header, true))
            {
                string message = $"Peer {syncPeer?.Node:c} sent a block with an invalid seal";
                if (_logger.IsDebug) _logger.Debug($"Peer {syncPeer?.Node:c} sent a block with an invalid seal");
                throw new EthSyncException(message);
            }
        }

        private void UpdatePeerInfoBasedOnBlockData(Block block, ISyncPeer syncPeer)
        {
            if ((block.TotalDifficulty ?? 0) > syncPeer.TotalDifficulty)
            {
                if (_logger.IsTrace)
                    _logger.Trace(
                        $"ADD NEW BLOCK Updating header of {syncPeer} from {syncPeer.HeadNumber} {syncPeer.TotalDifficulty} to {block.Number} {block.TotalDifficulty}");
                syncPeer.HeadNumber = block.Number;
                syncPeer.HeadHash = block.Hash;
                syncPeer.TotalDifficulty = block.TotalDifficulty ?? syncPeer.TotalDifficulty;
            }
        }

        private void SyncBlock(Block block, ISyncPeer? syncPeer)
        {
            if (_logger.IsTrace) _logger.Trace($"{block}");

            // we do not trust total difficulty from peers
            // Parity sends invalid data here and it is equally expensive to validate and to set from null
            block.Header.TotalDifficulty = null;

            bool isKnownParent = _blockTree.IsKnownBlock(block.Number - 1, block.ParentHash);
            if (isKnownParent)
            {
                if (!_blockValidator.ValidateSuggestedBlock(block))
                {
                    string message = $"Peer {syncPeer?.Node:c} sent an invalid block.";
                    if (_logger.IsDebug) _logger.Debug(message);
                    lock (_recentlySuggested)
                    {
                        _recentlySuggested.Delete(block.Hash!);
                    }

                    throw new EthSyncException(message);
                }

                AddBlockResult result = _blockTree.SuggestBlock(block);
                if (_logger.IsTrace) _logger.Trace($"Block {block.ToString(Block.Format.FullHashAndNumber)} adding result is {result}.");
            }
            else
            {
                if (_logger.IsDebug) _logger.Debug($"Peer {syncPeer} sent block with unknown parent {block}, best suggested {_blockTree.BestSuggestedHeader}.");
            }
        }

        /// <summary>
        /// Code from AndreaLanfranchi - https://github.com/NethermindEth/nethermind/pull/2078
        /// Generally it tries to find the sealer / miner name.
        /// </summary>
        private void LogBlockAuthorNicely(Block block, ISyncPeer syncPeer)
        {
            StringBuilder sb = new();
            sb.Append($"Discovered new block {block.ToString(Block.Format.HashNumberAndTx)}");

            if (block.Author != null)
            {
                sb.Append(" sealer ");
                if (KnownAddresses.GoerliValidators.ContainsKey(block.Author))
                {
                    sb.Append(KnownAddresses.GoerliValidators[block.Author]);
                }
                else if (KnownAddresses.RinkebyValidators.ContainsKey(block.Author))
                {
                    sb.Append(KnownAddresses.GoerliValidators[block.Author]);
                }
                else
                {
                    sb.Append(block.Author);
                }
            }
            else if (block.Beneficiary != null)
            {
                sb.Append(" miner ");
                if (KnownAddresses.KnownMiners.ContainsKey(block.Beneficiary))
                {
                    sb.Append(KnownAddresses.KnownMiners[block.Beneficiary]);
                }
                else
                {
                    sb.Append(block.Beneficiary);
                }
            }

            sb.Append($", sent by {syncPeer:s}");

            if (block.Header?.AuRaStep != null)
            {
                sb.Append($", with AuRa step {block.Header.AuRaStep.Value}");
            }

            if (_logger.IsDebug)
            {
                sb.Append($", with difficulty {block.Difficulty}/{block.TotalDifficulty}");
            }

            _logger.Info(sb.ToString());
        }

        public void HintBlock(Keccak hash, long number, ISyncPeer syncPeer)
        {
            _logger.Info($"DEBUGGING we are in HintBlock");
            if (!_syncConfig.BlockGossipEnabled) return;
            
            if (number > syncPeer.HeadNumber)
            {
<<<<<<< HEAD
                _logger.Info($"HINT Updating header of {syncPeer} from {syncPeer.HeadNumber} {syncPeer.TotalDifficulty} to {number}");
=======
                if (_logger.IsTrace) _logger.Trace($"HINT Updating header of {syncPeer} from {syncPeer.HeadNumber} {syncPeer.TotalDifficulty} to {number}.");
>>>>>>> 5180660c
                syncPeer.HeadNumber = number;
                syncPeer.HeadHash = hash;

                lock (_recentlySuggested)
                {
                    if (_recentlySuggested.Get(hash) != null)
                    {
                        _logger.Info($"{hash} was already suggested. return");
                        return;
                    }

                    /* do not add as this is a hint only */
                }

                if (!_blockTree.IsKnownBlock(number, hash))
                {
                    _logger.Info($"refreshing total difficulty");
                    _pool.RefreshTotalDifficulty(syncPeer);
                }
                else
                {
                    if (_logger.IsTrace) _logger.Trace($"HINT Not updating header of {syncPeer} from {syncPeer.HeadNumber} {syncPeer.TotalDifficulty} to {number}, block already known.");
                }
            }
            else
            {
                if (_logger.IsTrace) _logger.Trace($"HINT Not updating header of {syncPeer} from {syncPeer.HeadNumber} {syncPeer.TotalDifficulty} to {number}.");
            }
        }

        public TxReceipt[] GetReceipts(Keccak blockHash)
        {
            return blockHash != null ? _receiptFinder.Get(blockHash) : Array.Empty<TxReceipt>();
        }

        public BlockHeader[] FindHeaders(Keccak hash, int numberOfBlocks, int skip, bool reverse)
        {
            return _blockTree.FindHeaders(hash, numberOfBlocks, skip, reverse);
        }

        public byte[]?[] GetNodeData(IReadOnlyList<Keccak> keys,
            NodeDataType includedTypes = NodeDataType.State | NodeDataType.Code)
        {
            byte[]?[] values = new byte[keys.Count][];
            for (int i = 0; i < keys.Count; i++)
            {
                values[i] = null;
                if ((includedTypes & NodeDataType.State) == NodeDataType.State)
                {
                    values[i] = _stateDb.Get(keys[i]);
                }

                if (values[i] == null && (includedTypes & NodeDataType.Code) == NodeDataType.Code)
                {
                    values[i] = _codeDb.Get(keys[i]);
                }
            }

            return values;
        }

        public BlockHeader FindLowestCommonAncestor(BlockHeader firstDescendant, BlockHeader secondDescendant)
        {
            return _blockTree.FindLowestCommonAncestor(firstDescendant, secondDescendant, Sync.MaxReorgLength);
        }

        private object _chtLock = new();

        // TODO - Cancellation token?
        // TODO - not a fan of this function name - CatchUpCHT, AddMissingCHTBlocks, ...?
        public Task BuildCHT()
        {
            return Task.CompletedTask; // removing LES code

#pragma warning disable 162
            return Task.Run(() =>
            {
                lock (_chtLock)
                {
                    if (_cht == null)
                    {
                        throw new InvalidAsynchronousStateException("CHT reference is null when building CHT.");
                    }

                    // Note: The spec says this should be 2048, but I don't think we'd ever want it to be higher than the max reorg depth we allow.
                    long maxSection =
                        CanonicalHashTrie.GetSectionFromBlockNo(_blockTree.FindLatestHeader().Number -
                                                                Sync.MaxReorgLength);
                    long maxKnownSection = _cht.GetMaxSectionIndex();

                    for (long section = (maxKnownSection + 1); section <= maxSection; section++)
                    {
                        long sectionStart = section * CanonicalHashTrie.SectionSize;
                        for (int blockOffset = 0; blockOffset < CanonicalHashTrie.SectionSize; blockOffset++)
                        {
                            _cht.Set(_blockTree.FindHeader(sectionStart + blockOffset));
                        }

                        _cht.Commit(section);
                    }
                }
            });
#pragma warning restore 162
        }

        public CanonicalHashTrie? GetCHT()
        {
            return _cht;
        }

        public Block Find(Keccak hash) => _blockTree.FindBlock(hash, BlockTreeLookupOptions.TotalDifficultyNotNeeded);


        public Keccak? FindHash(long number)
        {
            try
            {
                Keccak? hash = _blockTree.FindHash(number);
                return hash;
            }
            catch (Exception)
            {
                _logger.Debug(
                    "Could not handle a request for block by number since multiple blocks are available at the level and none is marked as canonical. (a fix is coming)");
            }

            return null;
        }

        private Random _broadcastRandomizer = new();

        [Todo(Improve.Refactor, "This may not be desired if the other node is just syncing now too")]
        private void OnNewHeadBlock(object? sender, BlockEventArgs blockEventArgs)
        {
            Block block = blockEventArgs.Block;
            if ((_blockTree.BestSuggestedHeader?.TotalDifficulty ?? 0) <= block.TotalDifficulty)
            {
                Task.Run(() =>
                {
                    int peerCount = _pool.PeerCount;
                    double broadcastRatio = Math.Sqrt(peerCount) / peerCount;

                    int counter = 0;
                    foreach (PeerInfo peerInfo in _pool.AllPeers)
                    {
                        if (peerInfo.TotalDifficulty < (block.TotalDifficulty ?? UInt256.Zero))
                        {
                            if (_broadcastRandomizer.NextDouble() < broadcastRatio)
                            {
                                NotifyOfNewBlock(peerInfo, peerInfo.SyncPeer, block, SendBlockPriority.High);
                                counter++;
                            }
                            else
                            {
                                NotifyOfNewBlock(peerInfo, peerInfo.SyncPeer, block, SendBlockPriority.Low);
                            }
                        }
                    }

                    if (counter > 0)
                    {
                        if (_logger.IsDebug)
                            _logger.Debug(
                                $"Broadcasting block {block.ToString(Block.Format.Short)} to {counter} peers.");
                    }

                    if ((block.Number - Sync.MaxReorgLength) % CanonicalHashTrie.SectionSize == 0)
                    {
                        _ = BuildCHT();
                    }
                }).ContinueWith(
                    t =>
                        t.Exception?.Handle(ex =>
                        {
                            if (_logger.IsError) _logger.Error($"Error while broadcasting block {block.ToString(Block.Format.Short)}.", ex);
                            return true;
                        })
                    , TaskContinuationOptions.OnlyOnFaulted
                );
            }
        }

        private void NotifyOfNewBlock(PeerInfo? peerInfo, ISyncPeer syncPeer, Block broadcastedBlock, SendBlockPriority priority)
        {
            if (!_syncConfig.BlockGossipEnabled) return;
            
            try
            {
                syncPeer.NotifyOfNewBlock(broadcastedBlock, priority);
            }
            catch (Exception e)
            {
                if (_logger.IsError) _logger.Error($"Error while broadcasting block {broadcastedBlock.ToString(Block.Format.Short)} to peer {peerInfo ?? (object)syncPeer}.", e);
            }
        }
        
        private void OnNotifyPeerBlock(object? sender, PeerBlockNotificationEventArgs e) => NotifyOfNewBlock(null, e.SyncPeer, e.Block, SendBlockPriority.High);

        public void Dispose()
        {
            _blockTree.NewHeadBlock -= OnNewHeadBlock;
            _pool.NotifyPeerBlock -= OnNotifyPeerBlock;
        }
    }
}<|MERGE_RESOLUTION|>--- conflicted
+++ resolved
@@ -313,11 +313,7 @@
             
             if (number > syncPeer.HeadNumber)
             {
-<<<<<<< HEAD
-                _logger.Info($"HINT Updating header of {syncPeer} from {syncPeer.HeadNumber} {syncPeer.TotalDifficulty} to {number}");
-=======
-                if (_logger.IsTrace) _logger.Trace($"HINT Updating header of {syncPeer} from {syncPeer.HeadNumber} {syncPeer.TotalDifficulty} to {number}.");
->>>>>>> 5180660c
+                _logger.Info($"HINT Updating header of {syncPeer} from {syncPeer.HeadNumber} {syncPeer.TotalDifficulty} to {number}.");
                 syncPeer.HeadNumber = number;
                 syncPeer.HeadHash = hash;
 
@@ -334,17 +330,16 @@
 
                 if (!_blockTree.IsKnownBlock(number, hash))
                 {
-                    _logger.Info($"refreshing total difficulty");
                     _pool.RefreshTotalDifficulty(syncPeer);
                 }
                 else
                 {
-                    if (_logger.IsTrace) _logger.Trace($"HINT Not updating header of {syncPeer} from {syncPeer.HeadNumber} {syncPeer.TotalDifficulty} to {number}, block already known.");
+                    if (_logger.IsInfo) _logger.Info($"HINT Not updating header of {syncPeer} from {syncPeer.HeadNumber} {syncPeer.TotalDifficulty} to {number}, block already known.");
                 }
             }
             else
             {
-                if (_logger.IsTrace) _logger.Trace($"HINT Not updating header of {syncPeer} from {syncPeer.HeadNumber} {syncPeer.TotalDifficulty} to {number}.");
+                if (_logger.IsInfo) _logger.Info($"HINT Not updating header of {syncPeer} from {syncPeer.HeadNumber} {syncPeer.TotalDifficulty} to {number}.");
             }
         }
 
