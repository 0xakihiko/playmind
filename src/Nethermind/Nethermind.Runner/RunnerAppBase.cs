--- conflicted
+++ resolved
@@ -146,22 +146,6 @@
             var jsonSerializer = new EthereumJsonSerializer();
             var webSocketsManager = new WebSocketsManager();
 
-            if (metricOptions.Enabled)
-            {
-                var intervalSeconds = metricOptions.IntervalSeconds;
-                _monitoringService = new MonitoringService(new MetricsUpdater(intervalSeconds),
-                    metricOptions.PushGatewayUrl, ClientVersion.Description,
-                    metricOptions.NodeName, intervalSeconds, logManager);
-                await _monitoringService.StartAsync().ContinueWith(x =>
-                {
-                    if (x.IsFaulted && Logger.IsError) Logger.Error("Error during starting a monitoring.", x.Exception);
-                });
-            }
-            else
-            {
-                if (Logger.IsInfo) Logger.Info("Monitoring is disabled");
-            }
-            
             INdmDataPublisher ndmDataPublisher = null;
             INdmConsumerChannelManager ndmConsumerChannelManager = null;
             INdmInitializer ndmInitializer = null;
@@ -242,20 +226,19 @@
             {
                 if (Logger.IsInfo) Logger.Info("Json RPC is disabled");
             }
-<<<<<<< HEAD
-=======
-
-            if (metricsParams.Enabled)
-            {
-                var intervalSeconds = metricsParams.IntervalSeconds;
+
+            if (metricOptions.Enabled)
+            {
+                var intervalSeconds = metricOptions.IntervalSeconds;
                 _monitoringService = new MonitoringService(new MetricsUpdater(intervalSeconds),
-                    metricsParams.PushGatewayUrl, ClientVersion.Description,
-                    metricsParams.NodeName, intervalSeconds, logManager);
+                    metricOptions.PushGatewayUrl, ClientVersion.Description,
+                    metricOptions.NodeName, intervalSeconds, logManager);
                 _monitoringService.RegisterMetrics(typeof(Nethermind.JsonRpc.Metrics));
                 _monitoringService.RegisterMetrics(typeof(Nethermind.Store.Metrics));
                 _monitoringService.RegisterMetrics(typeof(Nethermind.Evm.Metrics));
                 _monitoringService.RegisterMetrics(typeof(Nethermind.Blockchain.Metrics));
                 _monitoringService.RegisterMetrics(typeof(Nethermind.Network.Metrics));
+                _monitoringService.RegisterMetrics(typeof(Nethermind.DataMarketplace.Consumers.Metrics));
 
                 await _monitoringService.StartAsync().ContinueWith(x =>
                 {
@@ -266,7 +249,6 @@
             {
                 if (Logger.IsInfo) Logger.Info("Monitoring is disabled");
             }
->>>>>>> 6b8bfe21
         }
 
         protected abstract (CommandLineApplication, Func<IConfigProvider>, Func<string>) BuildCommandLineApp();
