//  Copyright (c) 2021 Demerzel Solutions Limited
//  This file is part of the Nethermind library.
// 
//  The Nethermind library is free software: you can redistribute it and/or modify
//  it under the terms of the GNU Lesser General Public License as published by
//  the Free Software Foundation, either version 3 of the License, or
//  (at your option) any later version.
// 
//  The Nethermind library is distributed in the hope that it will be useful,
//  but WITHOUT ANY WARRANTY; without even the implied warranty of
//  MERCHANTABILITY or FITNESS FOR A PARTICULAR PURPOSE. See the
//  GNU Lesser General Public License for more details.
// 
//  You should have received a copy of the GNU Lesser General Public License
//  along with the Nethermind. If not, see <http://www.gnu.org/licenses/>.
// 

using System.Threading;
using System.Threading.Tasks;
using Nethermind.Api;
using Nethermind.Core;
using Nethermind.Init.Steps;
using Nethermind.JsonRpc;
using Nethermind.JsonRpc.Authentication;
using Nethermind.JsonRpc.WebSockets;
using Nethermind.Logging;
using Nethermind.Runner.JsonRpc;
using Nethermind.Serialization.Json;

namespace Nethermind.Runner.Ethereum.Steps
{
    [RunnerStepDependencies(typeof(InitializeNetwork), typeof(RegisterRpcModules))]
    public class StartRpc : IStep
    {
        private readonly INethermindApi _api;

        public StartRpc(INethermindApi api)
        {
            _api = api;
        }

        public async Task Execute(CancellationToken cancellationToken)
        {
            IJsonRpcConfig jsonRpcConfig = _api.Config<IJsonRpcConfig>();
            ILogger logger = _api.LogManager.GetClassLogger();

            if (jsonRpcConfig.Enabled)
            {
                IInitConfig initConfig = _api.Config<IInitConfig>();
                IJsonRpcUrlCollection jsonRpcUrlCollection =
                    new JsonRpcUrlCollection(_api.LogManager, jsonRpcConfig, initConfig.WebSocketsEnabled);

                JsonRpcLocalStats jsonRpcLocalStats = new(
                    _api.Timestamper,
                    jsonRpcConfig,
                    _api.LogManager);

<<<<<<< HEAD
                JsonRpcService jsonRpcService = new(_api.RpcModuleProvider!, _api.LogManager);

=======
                JsonRpcService jsonRpcService = new(_api.RpcModuleProvider, _api.LogManager, new JsonRpcConfig());
>>>>>>> 20c7b7e2
                IJsonSerializer jsonSerializer = CreateJsonSerializer(jsonRpcService);

                JsonRpcProcessor jsonRpcProcessor = new(
                    jsonRpcService,
                    jsonSerializer,
                    jsonRpcConfig,
                    _api.FileSystem,
                    _api.LogManager);

                if (initConfig.WebSocketsEnabled)
                {
                    JsonRpcWebSocketsModule webSocketsModule = new(jsonRpcProcessor, jsonRpcService, jsonRpcLocalStats,
                        _api.LogManager, jsonSerializer, jsonRpcUrlCollection);
                    _api.WebSocketsManager!.AddModule(webSocketsModule, true);
                }

                Bootstrap.Instance.JsonRpcService = jsonRpcService;
                Bootstrap.Instance.LogManager = _api.LogManager;
                Bootstrap.Instance.JsonSerializer = jsonSerializer;
                Bootstrap.Instance.JsonRpcLocalStats = jsonRpcLocalStats;
                JsonRpcRunner? jsonRpcRunner = new(
                    jsonRpcProcessor,
                    jsonRpcUrlCollection,
                    _api.WebSocketsManager!,
                    _api.ConfigProvider,
                    _api.LogManager,
                    _api);

                await jsonRpcRunner.Start(cancellationToken).ContinueWith(x =>
                {
                    if (x.IsFaulted && logger.IsError)
                        logger.Error("Error during jsonRpc runner start", x.Exception);
                }, cancellationToken);

                JsonRpcIpcRunner jsonIpcRunner = new(jsonRpcProcessor, jsonRpcService, _api.ConfigProvider,
                    _api.LogManager, jsonRpcLocalStats, jsonSerializer, _api.FileSystem);
                jsonIpcRunner.Start(cancellationToken);

#pragma warning disable 4014
                _api.DisposeStack.Push(
                    new Reactive.AnonymousDisposable(() => jsonRpcRunner.StopAsync())); // do not await
                _api.DisposeStack.Push(jsonIpcRunner); // do not await
#pragma warning restore 4014
            }
            else
            {
                if (logger.IsInfo) logger.Info("Json RPC is disabled");
            }
        }

        private IJsonSerializer CreateJsonSerializer(JsonRpcService jsonRpcService)
        {
            IJsonSerializer serializer = new EthereumJsonSerializer();
            serializer.RegisterConverters(jsonRpcService.Converters);
            return serializer;
        }
    }
}<|MERGE_RESOLUTION|>--- conflicted
+++ resolved
@@ -55,12 +55,8 @@
                     jsonRpcConfig,
                     _api.LogManager);
 
-<<<<<<< HEAD
-                JsonRpcService jsonRpcService = new(_api.RpcModuleProvider!, _api.LogManager);
 
-=======
-                JsonRpcService jsonRpcService = new(_api.RpcModuleProvider, _api.LogManager, new JsonRpcConfig());
->>>>>>> 20c7b7e2
+                JsonRpcService jsonRpcService = new(_api.RpcModuleProvider!, _api.LogManager, jsonRpcConfig);
                 IJsonSerializer jsonSerializer = CreateJsonSerializer(jsonRpcService);
 
                 JsonRpcProcessor jsonRpcProcessor = new(
