--- conflicted
+++ resolved
@@ -47,14 +47,8 @@
         private INethermindApi NethermindApi => _api;
         
         private AuRaSealValidator? _sealValidator;
-<<<<<<< HEAD
-        private WrappingComparer<Transaction>? _txPoolComparer = null;
-        private Address? _txPriorityContractAddress = null;
-
-=======
         private readonly IAuraConfig _auraConfig;
         
->>>>>>> bf9c3546
         public InitializeBlockchainAuRa(AuRaNethermindApi api) : base(api)
         {
             _api = api;
@@ -214,10 +208,6 @@
         {
             if (txPriorityContract != null || localDataSource != null)
             {
-<<<<<<< HEAD
-                _txPoolComparer = new WrappingComparer<Transaction>();
-                return _txPoolComparer.ThenBy(base.CreateTxPoolTxComparer());
-=======
                 ContractDataStore<Address, IContractDataStoreCollection<Address>> whitelistContractDataStore = new ContractDataStoreWithLocalData<Address>(
                     new HashSetContractDataStoreCollection<Address>(),
                     txPriorityContract?.SendersWhitelist,
@@ -244,7 +234,6 @@
                     .ThenBy(CompareTxByTimestamp.Instance)
                     .ThenBy(CompareTxByPoolIndex.Instance)
                     .ThenBy(CompareTxByGasLimit.Instance);
->>>>>>> bf9c3546
             }
             
             return CreateTxPoolTxComparer();
