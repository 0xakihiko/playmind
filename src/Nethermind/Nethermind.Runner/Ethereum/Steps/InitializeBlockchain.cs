--- conflicted
+++ resolved
@@ -104,7 +104,7 @@
                 _get.DbProvider.CodeDb,
                 _get.LogManager);
             
-            ReadOnlyDbProvider readOnly = new ReadOnlyDbProvider(_api.DbProvider, false);
+            IReadOnlyDbProvider readOnly = new ReadOnlyDbProvider(_api.DbProvider, false);
             var stateReader = _set.StateReader = new StateReader(_api.ReadOnlyTrieStore, readOnly.CodeDb, _api.LogManager);
             _set.ChainHeadStateProvider = new ChainHeadReadOnlyStateProvider(_get.BlockTree, stateReader);
 
@@ -178,15 +178,7 @@
             
             _api.TxPoolInfoProvider = new TxPoolInfoProvider(_api.StateReader, _api.TxPool);
 
-<<<<<<< HEAD
             IBlockProcessor mainBlockProcessor = _set.MainBlockProcessor = CreateBlockProcessor();
-=======
-            ReadOnlyDbProvider readOnly = new ReadOnlyDbProvider(_api.DbProvider, false);
-            _set.StateReader = new StateReader(readOnly.GetDb<ISnapshotableDb>(DbNames.State), readOnly.GetDb<ISnapshotableDb>(DbNames.Code), _api.LogManager);
-            _set.TxPoolInfoProvider = new TxPoolInfoProvider(_api.StateReader, _api.TxPool);
-
-            var mainBlockProcessor = _set.MainBlockProcessor = CreateBlockProcessor();
->>>>>>> 547380fe
 
             BlockchainProcessor blockchainProcessor = new BlockchainProcessor(
                 _get.BlockTree,
