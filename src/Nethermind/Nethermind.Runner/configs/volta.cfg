--- conflicted
+++ resolved
@@ -28,15 +28,9 @@
   },
   "Sync": {
     "FastSync": true,
-<<<<<<< HEAD
-    "PivotNumber": 13920000,
-    "PivotHash": "0x8e2b897daaf209d8d539145df143486ce1e55d5395c5702d870effa48480cdf0",
-    "PivotTotalDifficulty": "4736730547539463411410174535450213503127015060",
-=======
     "PivotNumber": 14210000,
     "PivotHash": "0x22a69014de5e937c5c72c3fd07a1f654028c3b4ee35de362ab34335d46d3852e",
     "PivotTotalDifficulty": "4835412433946535565814553171605426284448632923",
->>>>>>> 17b40918
     "FastBlocks": true,
     "UseGethLimitsInFastBlocks": false,
     "FastSyncCatchUpHeightDelta": 10000000000
