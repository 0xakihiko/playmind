--- conflicted
+++ resolved
@@ -124,15 +124,9 @@
             
             if (_logger.IsInfo && (_jsonRpcConfig.MethodsLoggingFiltering == null || !_jsonRpcConfig.MethodsLoggingFiltering.Contains(methodName)))
             {
-<<<<<<< HEAD
-                var paramStr = string.Join(',', providedParameters);
-                const int maxParamsLength = 20000000; // ToDo move it to JSON RPC config as max logged request size?
-                var paramStrAdjusted = paramStr.Substring(0, Math.Min(paramStr.Length, maxParamsLength));
-=======
                 string paramStr = string.Join(',', providedParameters);
                 string paramStrAdjusted = paramStr[..Math.Min(paramStr.Length, _jsonRpcConfig.MaxLoggedRequestParametersCharacters ?? paramStr.Length)];
                 if (paramStrAdjusted.Length < paramStr.Length) paramStrAdjusted += "...";
->>>>>>> e6537a39
                 _logger.Info($"Executing JSON RPC call {methodName} with params [{paramStrAdjusted}]");
             }
             
