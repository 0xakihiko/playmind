﻿//  Copyright (c) 2021 Demerzel Solutions Limited
//  This file is part of the Nethermind library.
// 
//  The Nethermind library is free software: you can redistribute it and/or modify
//  it under the terms of the GNU Lesser General Public License as published by
//  the Free Software Foundation, either version 3 of the License, or
//  (at your option) any later version.
// 
//  The Nethermind library is distributed in the hope that it will be useful,
//  but WITHOUT ANY WARRANTY; without even the implied warranty of
//  MERCHANTABILITY or FITNESS FOR A PARTICULAR PURPOSE. See the
//  GNU Lesser General Public License for more details.
// 
//  You should have received a copy of the GNU Lesser General Public License
//  along with the Nethermind. If not, see <http://www.gnu.org/licenses/>.

using FluentAssertions;
using Nethermind.Core;
using Nethermind.Core.Crypto;
using Nethermind.Core.Extensions;
using Nethermind.Core.Test.Builders;
using Nethermind.Db;
using Nethermind.Int256;
using Nethermind.Logging;
using Nethermind.Specs.Forks;
using Nethermind.State;
using Nethermind.Trie;
using Nethermind.Trie.Pruning;
using NUnit.Framework;

namespace Nethermind.Store.Test
{
    [TestFixture, Parallelizable(ParallelScope.All)]
    public class StatsCollectorTests
    {
        [Test]
        public void Can_collect_stats([Values(false, true)] bool parallel)
        {
            MemDb memDb = new();
            IDb stateDb = memDb;
            TrieStore trieStore = new(stateDb, new MemoryLimit(0.MB()), Persist.EveryBlock, LimboLogs.Instance);
            StateProvider stateProvider = new(trieStore, stateDb, LimboLogs.Instance);
            StorageProvider storageProvider = new(trieStore, stateProvider, LimboLogs.Instance);

            stateProvider.CreateAccount(TestItem.AddressA, 1);
            Keccak codeHash = stateProvider.UpdateCode(new byte[] {1, 2, 3});
            stateProvider.UpdateCodeHash(TestItem.AddressA, codeHash, Istanbul.Instance);
            
            stateProvider.CreateAccount(TestItem.AddressB, 1);
            Keccak codeHash2 = stateProvider.UpdateCode(new byte[] {1, 2, 3, 4});
            stateProvider.UpdateCodeHash(TestItem.AddressB, codeHash2, Istanbul.Instance);

            for (int i = 0; i < 1000; i++)
            {
                StorageCell storageCell = new(TestItem.AddressA, (UInt256)i);
                storageProvider.Set(storageCell, new byte[] {(byte)i});    
            }

            storageProvider.Commit();
            stateProvider.Commit(Istanbul.Instance);

            storageProvider.CommitTrees(0);
            stateProvider.CommitTree(0);
            storageProvider.CommitTrees(1);
            stateProvider.CommitTree(1);

            memDb.Delete(codeHash2); // missing code
            Keccak storageKey = new("0x345e54154080bfa9e8f20c99d7a0139773926479bc59e5b4f830ad94b6425332");
            memDb.Delete(storageKey); // deletes some storage
            trieStore.ClearCache();

<<<<<<< HEAD
            TrieStatsCollector statsCollector = new TrieStatsCollector(stateDb, LimboLogs.Instance);
            VisitingOptions visitingOptions = new VisitingOptions()
=======
            TrieStatsCollector statsCollector = new(stateDb, LimboLogs.Instance)
>>>>>>> 5802db8b
            {
                MaxDegreeOfParallelism = parallel ? 0 : 1
            };
            
            stateProvider.Accept(statsCollector, stateProvider.StateRoot, visitingOptions);
            var stats = statsCollector.Stats;
            
            stats.CodeCount.Should().Be(1);
            stats.MissingCode.Should().Be(1);
            
            stats.NodesCount.Should().Be(1348);
            
            stats.StateBranchCount.Should().Be(1);
            stats.StateExtensionCount.Should().Be(1);
            stats.AccountCount.Should().Be(2);
            
            stats.StorageCount.Should().Be(1343);
            stats.StorageBranchCount.Should().Be(337);
            stats.StorageExtensionCount.Should().Be(12);
            stats.StorageLeafCount.Should().Be(994);
            stats.MissingStorage.Should().Be(1);
        }
    }
}<|MERGE_RESOLUTION|>--- conflicted
+++ resolved
@@ -69,12 +69,8 @@
             memDb.Delete(storageKey); // deletes some storage
             trieStore.ClearCache();
 
-<<<<<<< HEAD
-            TrieStatsCollector statsCollector = new TrieStatsCollector(stateDb, LimboLogs.Instance);
+            TrieStatsCollector statsCollector = new(stateDb, LimboLogs.Instance);
             VisitingOptions visitingOptions = new VisitingOptions()
-=======
-            TrieStatsCollector statsCollector = new(stateDb, LimboLogs.Instance)
->>>>>>> 5802db8b
             {
                 MaxDegreeOfParallelism = parallel ? 0 : 1
             };
