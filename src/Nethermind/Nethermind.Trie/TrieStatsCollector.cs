//  Copyright (c) 2021 Demerzel Solutions Limited
//  This file is part of the Nethermind library.
// 
//  The Nethermind library is free software: you can redistribute it and/or modify
//  it under the terms of the GNU Lesser General Public License as published by
//  the Free Software Foundation, either version 3 of the License, or
//  (at your option) any later version.
// 
//  The Nethermind library is distributed in the hope that it will be useful,
//  but WITHOUT ANY WARRANTY; without even the implied warranty of
//  MERCHANTABILITY or FITNESS FOR A PARTICULAR PURPOSE. See the
//  GNU Lesser General Public License for more details.
// 
//  You should have received a copy of the GNU Lesser General Public License
//  along with the Nethermind. If not, see <http://www.gnu.org/licenses/>.

using System;
using System.Threading;
using Nethermind.Core;
using Nethermind.Core.Crypto;
using Nethermind.Logging;

namespace Nethermind.Trie
{
    public class TrieStatsCollector : ITreeVisitor
    {
        private readonly IKeyValueStore _codeKeyValueStore;
        private int _lastAccountNodeCount = 0;

        private readonly ILogger _logger;

<<<<<<< HEAD
        public int ParallelLevels { get; set; } = -1;
=======
        public bool SupportsParallelVisits { get; set; } = true;
>>>>>>> f7870851

        public TrieStatsCollector(IKeyValueStore codeKeyValueStore, ILogManager logManager)
        {
            _codeKeyValueStore = codeKeyValueStore ?? throw new ArgumentNullException(nameof(codeKeyValueStore));
            _logger = logManager.GetClassLogger();
        }

        public TrieStats Stats { get; } = new();

        public bool ShouldVisit(Keccak nextNode)
        {
            return true;
        }

        public void VisitTree(Keccak rootHash, TrieVisitContext trieVisitContext) { }

        public void VisitMissingNode(Keccak nodeHash, TrieVisitContext trieVisitContext)
        {
            if (trieVisitContext.IsStorage)
            {
                Interlocked.Increment(ref Stats._missingStorage);
            }
            else
            {
                Interlocked.Increment(ref Stats._missingState);
            }
        }

        public void VisitBranch(TrieNode node, TrieVisitContext trieVisitContext)
        {
            if (trieVisitContext.IsStorage)
            {
                Interlocked.Add(ref Stats._storageSize, node.FullRlp?.Length ?? 0);
                Interlocked.Increment(ref Stats._storageBranchCount);
            }
            else
            {
                Interlocked.Add(ref Stats._stateSize, node.FullRlp?.Length ?? 0);
                Interlocked.Increment(ref Stats._stateBranchCount);
            }
        }

        public void VisitExtension(TrieNode node, TrieVisitContext trieVisitContext)
        {
            if (trieVisitContext.IsStorage)
            {
                Interlocked.Add(ref Stats._storageSize, node.FullRlp?.Length ?? 0);
                Interlocked.Increment(ref Stats._storageExtensionCount);
            }
            else
            {
                Interlocked.Add(ref Stats._stateSize, node.FullRlp?.Length ?? 0);
                Interlocked.Increment(ref Stats._stateExtensionCount);
            }
        }

        public void VisitLeaf(TrieNode node, TrieVisitContext trieVisitContext, byte[] value = null)
        {
            if (Stats.NodesCount - _lastAccountNodeCount > 100000)
            {
                _lastAccountNodeCount = Stats.NodesCount;
                _logger.Warn($"Collected info from {Stats.NodesCount} nodes. Missing CODE {Stats.MissingCode} STATE {Stats.MissingState} STORAGE {Stats.MissingStorage}");
            }

            if (trieVisitContext.IsStorage)
            {
                Interlocked.Add(ref Stats._storageSize, node.FullRlp?.Length ?? 0);
                Interlocked.Increment(ref Stats._storageLeafCount);
            }
            else
            {
                Interlocked.Add(ref Stats._stateSize, node.FullRlp?.Length ?? 0);
                Interlocked.Increment(ref Stats._accountCount);
            }
        }

        public void VisitCode(Keccak codeHash, TrieVisitContext trieVisitContext)
        {
            byte[] code = _codeKeyValueStore[codeHash.Bytes];
            if (code != null)
            {
                Interlocked.Add(ref Stats._codeSize, code.Length);
                Interlocked.Increment(ref Stats._codeCount);
            }
            else
            {
                Interlocked.Increment(ref Stats._missingCode);
            }
        }
    }
}<|MERGE_RESOLUTION|>--- conflicted
+++ resolved
@@ -29,11 +29,7 @@
 
         private readonly ILogger _logger;
 
-<<<<<<< HEAD
-        public int ParallelLevels { get; set; } = -1;
-=======
         public bool SupportsParallelVisits { get; set; } = true;
->>>>>>> f7870851
 
         public TrieStatsCollector(IKeyValueStore codeKeyValueStore, ILogManager logManager)
         {
