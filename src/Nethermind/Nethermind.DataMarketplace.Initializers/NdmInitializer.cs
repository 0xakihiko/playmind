--- conflicted
+++ resolved
@@ -132,11 +132,7 @@
             string baseDbPath = configProvider.GetConfig<IInitConfig>().BaseDbPath;
             ndmApi.BaseDbPath = DbPath = Path.Combine(baseDbPath, ndmApi.NdmConfig.DatabasePath);
 
-<<<<<<< HEAD
-            await _ndmModule.Init();
-=======
             await _ndmModule.InitAsync();
->>>>>>> 993659cb
             
             if (ndmApi.NdmConfig.FaucetEnabled)
             {
