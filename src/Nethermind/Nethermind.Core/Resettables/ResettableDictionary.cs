//  Copyright (c) 2018 Demerzel Solutions Limited
//  This file is part of the Nethermind library.
// 
//  The Nethermind library is free software: you can redistribute it and/or modify
//  it under the terms of the GNU Lesser General Public License as published by
//  the Free Software Foundation, either version 3 of the License, or
//  (at your option) any later version.
// 
//  The Nethermind library is distributed in the hope that it will be useful,
//  but WITHOUT ANY WARRANTY; without even the implied warranty of
//  MERCHANTABILITY or FITNESS FOR A PARTICULAR PURPOSE. See the
//  GNU Lesser General Public License for more details.
// 
//  You should have received a copy of the GNU Lesser General Public License
//  along with the Nethermind. If not, see <http://www.gnu.org/licenses/>.

using System;
using System.Collections;
using System.Collections.Generic;

namespace Nethermind.Core.Resettables
{
    public class ResettableDictionary<TKey, TValue> : IDictionary<TKey, TValue>
    {
        private readonly IEqualityComparer<TKey> _comparer;
        private int _currentCapacity;
        private readonly IEqualityComparer<TKey> _comparer;
        private int _startCapacity;
        private int _resetRatio;

        private IDictionary<TKey, TValue> _wrapped;

        public ResettableDictionary(
            IEqualityComparer<TKey> comparer,
            int startCapacity = Resettable.StartCapacity,
            int resetRatio = Resettable.ResetRatio)
        {
<<<<<<< HEAD
            _comparer = comparer;
            _wrapped = new Dictionary<TKey, TValue>(startCapacity, _comparer);
            
=======
            _wrapped = new Dictionary<TKey, TValue>(startCapacity, comparer);
            _comparer = comparer;
>>>>>>> 297763ad
            _startCapacity = startCapacity;
            _resetRatio = resetRatio;
            _currentCapacity = _startCapacity;
        }

        public ResettableDictionary(
            int startCapacity = Resettable.StartCapacity,
            int resetRatio = Resettable.ResetRatio)
            : this(null, startCapacity, resetRatio)
        {
        }

        public IEnumerator<KeyValuePair<TKey, TValue>> GetEnumerator()
        {
            return _wrapped.GetEnumerator();
        }

        IEnumerator IEnumerable.GetEnumerator()
        {
            return GetEnumerator();
        }

        public void Add(KeyValuePair<TKey, TValue> item)
        {
            _wrapped.Add(item);
        }

        public void Clear()
        {
            _wrapped.Clear();
        }

        public bool Contains(KeyValuePair<TKey, TValue> item)
        {
            return _wrapped.Contains(item);
        }

        public void CopyTo(KeyValuePair<TKey, TValue>[] array, int arrayIndex)
        {
            _wrapped.CopyTo(array, arrayIndex);
        }

        public bool Remove(KeyValuePair<TKey, TValue> item)
        {
            return _wrapped.Remove(item);
        }

        public int Count => _wrapped.Count;
        public bool IsReadOnly => false;

        public void Add(TKey key, TValue value)
        {
            _wrapped.Add(key, value);
        }

        public bool ContainsKey(TKey key)
        {
            return _wrapped.ContainsKey(key);
        }

        public bool Remove(TKey key)
        {
            return _wrapped.Remove(key);
        }

        public bool TryGetValue(TKey key, out TValue value)
        {
            return _wrapped.TryGetValue(key, out value);
        }

        public TValue this[TKey key]
        {
            get => _wrapped[key];
            set => _wrapped[key] = value;
        }

        public ICollection<TKey> Keys => _wrapped.Keys;
        public ICollection<TValue> Values => _wrapped.Values;

        public void Reset()
        {
            if (_wrapped.Count == 0)
            {
                return;
            }

            if (_wrapped.Count < _currentCapacity / _resetRatio && _currentCapacity != _startCapacity)
            {
                _currentCapacity = Math.Max(_startCapacity, _currentCapacity / _resetRatio);
<<<<<<< HEAD
                
                // probably the strangest change required - comparer was not passed here which would suggest a very deep
                // error in the previously used code...?
                // or maybe the reset was never used?
=======
>>>>>>> 297763ad
                _wrapped = new Dictionary<TKey, TValue>(_currentCapacity, _comparer);
            }
            else
            {
                while (_wrapped.Count > _currentCapacity)
                {
                    _currentCapacity *= _resetRatio;
                }

                _wrapped.Clear();
            }
        }
    }
}<|MERGE_RESOLUTION|>--- conflicted
+++ resolved
@@ -24,7 +24,6 @@
     {
         private readonly IEqualityComparer<TKey> _comparer;
         private int _currentCapacity;
-        private readonly IEqualityComparer<TKey> _comparer;
         private int _startCapacity;
         private int _resetRatio;
 
@@ -35,14 +34,8 @@
             int startCapacity = Resettable.StartCapacity,
             int resetRatio = Resettable.ResetRatio)
         {
-<<<<<<< HEAD
             _comparer = comparer;
             _wrapped = new Dictionary<TKey, TValue>(startCapacity, _comparer);
-            
-=======
-            _wrapped = new Dictionary<TKey, TValue>(startCapacity, comparer);
-            _comparer = comparer;
->>>>>>> 297763ad
             _startCapacity = startCapacity;
             _resetRatio = resetRatio;
             _currentCapacity = _startCapacity;
@@ -132,13 +125,6 @@
             if (_wrapped.Count < _currentCapacity / _resetRatio && _currentCapacity != _startCapacity)
             {
                 _currentCapacity = Math.Max(_startCapacity, _currentCapacity / _resetRatio);
-<<<<<<< HEAD
-                
-                // probably the strangest change required - comparer was not passed here which would suggest a very deep
-                // error in the previously used code...?
-                // or maybe the reset was never used?
-=======
->>>>>>> 297763ad
                 _wrapped = new Dictionary<TKey, TValue>(_currentCapacity, _comparer);
             }
             else
