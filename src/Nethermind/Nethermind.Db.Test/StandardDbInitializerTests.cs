//  Copyright (c) 2021 Demerzel Solutions Limited
//  This file is part of the Nethermind library.
// 
//  The Nethermind library is free software: you can redistribute it and/or modify
//  it under the terms of the GNU Lesser General Public License as published by
//  the Free Software Foundation, either version 3 of the License, or
//  (at your option) any later version.
// 
//  The Nethermind library is distributed in the hope that it will be useful,
//  but WITHOUT ANY WARRANTY; without even the implied warranty of
//  MERCHANTABILITY or FITNESS FOR A PARTICULAR PURPOSE. See the
//  GNU Lesser General Public License for more details.
// 
//  You should have received a copy of the GNU Lesser General Public License
//  along with the Nethermind. If not, see <http://www.gnu.org/licenses/>.

using System;
using System.IO;
using System.IO.Abstractions;
using System.Threading.Tasks;
using FluentAssertions;
using Nethermind.Db.FullPruning;
using Nethermind.Db.Rocks;
using Nethermind.Db.Rocks.Config;
using Nethermind.Logging;
using NSubstitute;
using NUnit.Framework;

namespace Nethermind.Db.Test
{
    [Parallelizable(ParallelScope.All)]
    public class StandardDbInitializerTests
    {
        private string _folderWithDbs;

        [OneTimeSetUp]
        public void Initialize()
        {
            _folderWithDbs = Guid.NewGuid().ToString();
        }

        [TestCase(false)]
        [TestCase(true)]
        public async Task InitializerTests_MemDbProvider(bool useReceipts)
        {
            IDbProvider dbProvider = await InitializeStandardDb(useReceipts, DbModeHint.Mem, "mem");
            Type receiptsType = GetReceiptsType(useReceipts, typeof(MemColumnsDb<ReceiptsColumns>));
            AssertStandardDbs(dbProvider, typeof(MemDb), receiptsType);
        }

        [TestCase(false)]
        [TestCase(true)]
        public async Task InitializerTests_RocksDbProvider(bool useReceipts)
        {
            IDbProvider dbProvider = await InitializeStandardDb(useReceipts, DbModeHint.Persisted, $"rocks_{useReceipts}");
            Type receiptsType = GetReceiptsType(useReceipts);
            AssertStandardDbs(dbProvider, typeof(DbOnTheRocks), receiptsType);
        }

        [TestCase(false)]
        [TestCase(true)]
        public async Task InitializerTests_ReadonlyDbProvider(bool useReceipts)
        {
            IDbProvider dbProvider = await InitializeStandardDb(useReceipts, DbModeHint.Persisted, $"readonly_{useReceipts}");
            using ReadOnlyDbProvider readonlyDbProvider = new(dbProvider, true);
            Type receiptsType = GetReceiptsType(useReceipts);
            AssertStandardDbs(dbProvider, typeof(DbOnTheRocks), receiptsType);
            AssertStandardDbs(readonlyDbProvider, typeof(ReadOnlyDb), GetReceiptsType(false));
        }
        
        [Test]
        public async Task InitializerTests_WithPruning()
        {
            IDbProvider dbProvider = await InitializeStandardDb(false, DbModeHint.Mem, "pruning", true);
            dbProvider.StateDb.Should().BeOfType<FullPruningDb>();
        }
        
        private async Task<IDbProvider> InitializeStandardDb(bool useReceipts, DbModeHint dbModeHint, string path, bool pruning = false)
        {
            using IDbProvider dbProvider = new DbProvider(dbModeHint);
            RocksDbFactory rocksDbFactory = new(new DbConfig(), LimboLogs.Instance, Path.Combine(_folderWithDbs, path));
            StandardDbInitializer initializer = new(dbProvider, rocksDbFactory, new MemDbFactory(), Substitute.For<IFileSystem>(), pruning);
            await initializer.InitStandardDbsAsync(useReceipts);
            return dbProvider;
        }
        
        private static Type GetReceiptsType(bool useReceipts, Type? receiptType = null) => useReceipts ? receiptType ?? typeof(ColumnsDb<ReceiptsColumns>) : typeof(ReadOnlyColumnsDb<ReceiptsColumns>);
        
        private void AssertStandardDbs(IDbProvider dbProvider, Type dbType, Type receiptsDb)
        {
<<<<<<< HEAD
            dbProvider.BlockInfosDb.Should().BeOfType(dbType);
            dbProvider.BlocksDb.Should().BeOfType(dbType);
            dbProvider.BloomDb.Should().BeOfType(dbType);
            dbProvider.ChtDb.Should().BeOfType(dbType);
            dbProvider.HeadersDb.Should().BeOfType(dbType);
            dbProvider.PendingTxsDb.Should().BeOfType(dbType);
            dbProvider.ReceiptsDb.Should().BeOfType(receiptsDb);
            dbProvider.CodeDb.Should().BeOfType(dbType);
            dbProvider.StateDb.Should().BeOfType(dbType);
=======
            Assert.IsTrue(dbProvider.BlockInfosDb.GetType() == dbType);
            Assert.IsTrue(dbProvider.BlocksDb.GetType() == dbType);
            Assert.IsTrue(dbProvider.BloomDb.GetType() == dbType);
            Assert.IsTrue(dbProvider.ChtDb.GetType() == dbType);
            Assert.IsTrue(dbProvider.HeadersDb.GetType() == dbType);
            Assert.IsTrue(dbProvider.ReceiptsDb.GetType() == receiptsDb);
            Assert.IsTrue(dbProvider.CodeDb.GetType() == dbType);
            Assert.IsTrue(dbProvider.StateDb.GetType() == dbType);
>>>>>>> c7c81fdb
        }

        [OneTimeTearDown]
        public void TearDown()
        {
            if (Directory.Exists(_folderWithDbs))
                Directory.Delete(_folderWithDbs, true);
        }
    }
}<|MERGE_RESOLUTION|>--- conflicted
+++ resolved
@@ -88,26 +88,14 @@
         
         private void AssertStandardDbs(IDbProvider dbProvider, Type dbType, Type receiptsDb)
         {
-<<<<<<< HEAD
             dbProvider.BlockInfosDb.Should().BeOfType(dbType);
             dbProvider.BlocksDb.Should().BeOfType(dbType);
             dbProvider.BloomDb.Should().BeOfType(dbType);
             dbProvider.ChtDb.Should().BeOfType(dbType);
             dbProvider.HeadersDb.Should().BeOfType(dbType);
-            dbProvider.PendingTxsDb.Should().BeOfType(dbType);
             dbProvider.ReceiptsDb.Should().BeOfType(receiptsDb);
             dbProvider.CodeDb.Should().BeOfType(dbType);
             dbProvider.StateDb.Should().BeOfType(dbType);
-=======
-            Assert.IsTrue(dbProvider.BlockInfosDb.GetType() == dbType);
-            Assert.IsTrue(dbProvider.BlocksDb.GetType() == dbType);
-            Assert.IsTrue(dbProvider.BloomDb.GetType() == dbType);
-            Assert.IsTrue(dbProvider.ChtDb.GetType() == dbType);
-            Assert.IsTrue(dbProvider.HeadersDb.GetType() == dbType);
-            Assert.IsTrue(dbProvider.ReceiptsDb.GetType() == receiptsDb);
-            Assert.IsTrue(dbProvider.CodeDb.GetType() == dbType);
-            Assert.IsTrue(dbProvider.StateDb.GetType() == dbType);
->>>>>>> c7c81fdb
         }
 
         [OneTimeTearDown]
