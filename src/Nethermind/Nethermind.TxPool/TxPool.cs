//  Copyright (c) 2021 Demerzel Solutions Limited
//  This file is part of the Nethermind library.
// 
//  The Nethermind library is free software: you can redistribute it and/or modify
//  it under the terms of the GNU Lesser General Public License as published by
//  the Free Software Foundation, either version 3 of the License, or
//  (at your option) any later version.
// 
//  The Nethermind library is distributed in the hope that it will be useful,
//  but WITHOUT ANY WARRANTY; without even the implied warranty of
//  MERCHANTABILITY or FITNESS FOR A PARTICULAR PURPOSE. See the
//  GNU Lesser General Public License for more details.
// 
//  You should have received a copy of the GNU Lesser General Public License
//  along with the Nethermind. If not, see <http://www.gnu.org/licenses/>.

using System;
using System.Collections.Concurrent;
using System.Collections.Generic;
using System.Linq;
using System.Runtime.CompilerServices;
using System.Threading;
using System.Threading.Tasks;
using System.Timers;
using Nethermind.Core;
using Nethermind.Core.Caching;
using Nethermind.Core.Crypto;
using Nethermind.Core.Specs;
using Nethermind.Crypto;
using Nethermind.Int256;
using Nethermind.Logging;
using Nethermind.State;
using Nethermind.TxPool.Collections;
using Timer = System.Timers.Timer;

[assembly: InternalsVisibleTo("Nethermind.Blockchain.Test")]

namespace Nethermind.TxPool
{
    /// <summary>
    /// Stores all pending transactions. These will be used by block producer if this node is a miner / validator
    /// or simply for broadcasting and tracing in other cases.
    /// </summary>
    public class TxPool : ITxPool, IDisposable
    {

        private readonly object _locker = new();

        private readonly ConcurrentDictionary<Address, AddressNonces> _nonces =
            new();

        private readonly LruKeyCache<Keccak> _hashCache = new(MemoryAllowance.TxHashCacheSize,
            Math.Min(1024 * 16, MemoryAllowance.TxHashCacheSize), "tx hashes");

        /// <summary>
        /// Number of blocks after which own transaction will not be resurrected any more
        /// </summary>
        private const long FadingTimeInBlocks = 64;

        /// <summary>
        /// Notification threshold randomizer seed
        /// </summary>
        private static int _seed = Environment.TickCount;

        /// <summary>
        /// Random number generator for peer notification threshold - no need to be securely random.
        /// </summary>
        private static readonly ThreadLocal<Random> Random =
            new(() => new Random(Interlocked.Increment(ref _seed)));

        private readonly SortedPool<Keccak, Transaction, Address> _transactions;

        private readonly IChainHeadSpecProvider _specProvider;
        private readonly ITxPoolConfig _txPoolConfig;
        private readonly IReadOnlyStateProvider _stateProvider;
        private readonly ITxValidator _validator;
        private readonly IEthereumEcdsa _ecdsa;
        protected readonly ILogger _logger;

        /// <summary>
        /// Transactions published locally (initiated by this node users).
        /// </summary>
        private readonly ConcurrentDictionary<Keccak, Transaction> _ownTransactions =
            new();

        /// <summary>
        /// Own transactions that were already added to the chain but need more confirmations
        /// before being removed from pending entirely.
        /// </summary>
        private readonly ConcurrentDictionary<Keccak, (Transaction tx, long blockNumber)> _fadingOwnTransactions
            = new();

        /// <summary>
        /// Long term storage for pending transactions.
        /// </summary>
        private readonly ITxStorage _txStorage;

        /// <summary>
        /// Connected peers that can be notified about transactions.
        /// </summary>
        private readonly ConcurrentDictionary<PublicKey, ITxPoolPeer> _peers =
            new();

        /// <summary>
        /// Timer for rebroadcasting pending own transactions.
        /// </summary>
        private readonly Timer _ownTimer;

        /// <summary>
        /// Indexes transactions
        /// </summary>
        private ulong _txIndex;

        /// <summary>
        /// This class stores all known pending transactions that can be used for block production
        /// (by miners or validators) or simply informing other nodes about known pending transactions (broadcasting).
        /// </summary>
        /// <param name="txStorage">Tx storage used to reject known transactions.</param>
        /// <param name="ecdsa">Used to recover sender addresses from transaction signatures.</param>
        /// <param name="specProvider">Used for retrieving information on EIPs that may affect tx signature scheme.</param>
        /// <param name="txPoolConfig"></param>
        /// <param name="stateProvider"></param>
        /// <param name="transactionComparerProvider"></param>
        /// <param name="validator"></param>
        /// <param name="logManager"></param>
        /// <param name="comparer"></param>
        public TxPool(ITxStorage txStorage,
            IEthereumEcdsa ecdsa,
            IChainHeadSpecProvider specProvider,
            ITxPoolConfig txPoolConfig,
            IReadOnlyStateProvider stateProvider,
            ITxValidator validator,
            ILogManager? logManager,
            IComparer<Transaction> comparer)
        {
            _ecdsa = ecdsa ?? throw new ArgumentNullException(nameof(ecdsa));
            _logger = logManager?.GetClassLogger() ?? throw new ArgumentNullException(nameof(logManager));
            _txStorage = txStorage ?? throw new ArgumentNullException(nameof(txStorage));
            _specProvider = specProvider ?? throw new ArgumentNullException(nameof(specProvider));
            _txPoolConfig = txPoolConfig;
            _stateProvider = stateProvider ?? throw new ArgumentNullException(nameof(stateProvider));
            _validator = validator ?? throw new ArgumentNullException(nameof(validator));

            MemoryAllowance.MemPoolSize = txPoolConfig.Size;
            ThisNodeInfo.AddInfo("Mem est tx   :",
                $"{(LruCache<Keccak, object>.CalculateMemorySize(32, MemoryAllowance.TxHashCacheSize) + LruCache<Keccak, Transaction>.CalculateMemorySize(4096, MemoryAllowance.MemPoolSize)) / 1000 / 1000}MB"
                    .PadLeft(8));

            _transactions =
<<<<<<< HEAD
                new TxDistinctSortedPool(MemoryAllowance.MemPoolSize, logManager, comparer);
            _peerNotificationThreshold = txPoolConfig.PeerNotificationThreshold;
=======
                new TxDistinctSortedPool(MemoryAllowance.MemPoolSize, logManager, comparer ?? DefaultComparer);

>>>>>>> 068e5c39

            _ownTimer = new Timer(500);
            _ownTimer.Elapsed += OwnTimerOnElapsed;
            _ownTimer.AutoReset = false;
            _ownTimer.Start();
        }

        public uint FutureNonceRetention  => _txPoolConfig.FutureNonceRetention;
        public long? BlockGasLimit { get; set; } = null;

        public Transaction[] GetPendingTransactions() => _transactions.GetSnapshot();
        
        public int GetPendingTransactionsCount() => _transactions.Count;

        public IDictionary<Address, Transaction[]> GetPendingTransactionsBySender() =>
            _transactions.GetBucketSnapshot();

        public Transaction[] GetOwnPendingTransactions() => _ownTransactions.Values.ToArray();

        public void AddPeer(ITxPoolPeer peer)
        {
            if (!_peers.TryAdd(peer.Id, peer))
            {
                return;
            }

            if (_logger.IsTrace) _logger.Trace($"Added a peer to TX pool: {peer.Enode}");
        }

        public void RemovePeer(PublicKey nodeId)
        {
            if (!_peers.TryRemove(nodeId, out _))
            {
                return;
            }

            if (_logger.IsTrace) _logger.Trace($"Removed a peer from TX pool: {nodeId}");
        }

        public AddTxResult AddTransaction(Transaction tx, TxHandlingOptions handlingOptions)
        {
            if (tx.Hash is null)
            {
                throw new ArgumentException($"{nameof(tx.Hash)} not set on {nameof(Transaction)}");
            }
            
            tx.PoolIndex = Interlocked.Increment(ref _txIndex);

            NewDiscovered?.Invoke(this, new TxEventArgs(tx));

            bool managedNonce = (handlingOptions & TxHandlingOptions.ManagedNonce) == TxHandlingOptions.ManagedNonce;
            bool isPersistentBroadcast = (handlingOptions & TxHandlingOptions.PersistentBroadcast) ==
                                         TxHandlingOptions.PersistentBroadcast;
            if (_logger.IsTrace)
                _logger.Trace(
                    $"Adding transaction {tx.ToString("  ")} - managed nonce: {managedNonce} | persistent broadcast {isPersistentBroadcast}");

            return FilterTransaction(tx, managedNonce) ?? AddCore(tx, isPersistentBroadcast);
        }

        private AddTxResult AddCore(Transaction tx, bool isPersistentBroadcast)
        {
            if (tx.Hash is null)
            {
                return AddTxResult.Invalid;
            }
            
            // !!! do not change it to |=
            bool isKnown = _hashCache.Get(tx.Hash);

            /*
             * we need to make sure that the sender is resolved before adding to the distinct tx pool
             * as the address is used in the distinct value calculation
             */
            if (!isKnown)
            {
                lock (_locker)
                {
                    isKnown |= !_transactions.TryInsert(tx.Hash, tx);
                }
            }

            if (!isKnown)
            {
                isKnown |= (_txStorage.Get(tx.Hash) is not null);
            }

            if (isKnown)
            {
                // If transaction is a bit older and already known then it may be stored in the persistent storage.
                Metrics.PendingTransactionsKnown++;
                if (_logger.IsTrace) _logger.Trace($"Skipped adding transaction {tx.ToString("  ")}, already known.");
                return AddTxResult.AlreadyKnown;
            }
            
            _hashCache.Set(tx.Hash);
            HandleOwnTransaction(tx, isPersistentBroadcast);
            NotifySelectedPeers(tx);
            StoreTx(tx);
            NewPending?.Invoke(this, new TxEventArgs(tx));
            return AddTxResult.Added;
        }

        protected virtual AddTxResult? FilterTransaction(Transaction tx, in bool managedNonce)
        {
            if (tx.Hash is null)
            {
                return AddTxResult.Invalid;
            }
            
            if (_fadingOwnTransactions.ContainsKey(tx.Hash))
            {
                _fadingOwnTransactions.TryRemove(tx.Hash, out (Transaction Tx, long _) fadingTxHolder);
                _ownTransactions.TryAdd(fadingTxHolder.Tx.Hash, fadingTxHolder.Tx);
                _ownTimer.Enabled = true;
                if (_logger.IsTrace) _logger.Trace($"Skipped adding transaction {tx.ToString("  ")}, already known.");
                return AddTxResult.Added;
            }

            Metrics.PendingTransactionsReceived++;

            if (!_validator.IsWellFormed(tx, _specProvider.GetSpec()))
            {
                // It may happen that other nodes send us transactions that were signed for another chain or don't have enough gas.
                Metrics.PendingTransactionsDiscarded++;
                if (_logger.IsTrace) _logger.Trace($"Skipped adding transaction {tx.ToString("  ")}, invalid transaction.");
                return AddTxResult.Invalid;
            }
            
            var gasLimit = Math.Min(BlockGasLimit ?? long.MaxValue, _txPoolConfig.GasLimit ?? long.MaxValue);
            if (tx.GasLimit > gasLimit)
            {
                if (_logger.IsTrace) _logger.Trace($"Skipped adding transaction {tx.ToString("  ")}, gas limit exceeded.");
                return AddTxResult.GasLimitExceeded;
            }
            
            /* We have encountered multiple transactions that do not resolve sender address properly.
             * We need to investigate what these txs are and why the sender address is resolved to null.
             * Then we need to decide whether we really want to broadcast them.
             */
            if (tx.SenderAddress is null)
            {
                tx.SenderAddress = _ecdsa.RecoverAddress(tx);
                if (tx.SenderAddress is null)
                {
                    if (_logger.IsTrace) _logger.Trace($"Skipped adding transaction {tx.ToString("  ")}, no sender.");
                    return AddTxResult.PotentiallyUseless;
                }
            }

            // As we have limited number of transaction that we store in mem pool its fairly easy to fill it up with
            // high-priority garbage transactions. We need to filter them as much as possible to use the tx pool space
            // efficiently. One call to get account from state is not that costly and it only happens after previous checks.
            // This was modeled by OpenEthereum behavior.
            var account = _stateProvider.GetAccount(tx.SenderAddress);
            var currentNonce = account?.Nonce ?? UInt256.Zero;
            if (tx.Nonce < currentNonce)
            {
                if (_logger.IsTrace)
                    _logger.Trace($"Skipped adding transaction {tx.ToString("  ")}, nonce already used.");
                return AddTxResult.OldNonce;
            }

            if (tx.Nonce > currentNonce + FutureNonceRetention)
            {
                if (_logger.IsTrace)
                    _logger.Trace($"Skipped adding transaction {tx.ToString("  ")}, nonce in far future.");
                return AddTxResult.FutureNonce;
            }

            bool overflow = UInt256.MultiplyOverflow(tx.GasPrice, (UInt256) tx.GasLimit, out UInt256 cost);
            overflow |= UInt256.AddOverflow(cost, tx.Value, out cost);
            if (overflow)
            {
                if (_logger.IsTrace)
                    _logger.Trace($"Skipped adding transaction {tx.ToString("  ")}, cost overflow.");
                return AddTxResult.BalanceOverflow;
            }
            else if ((account?.Balance ?? UInt256.Zero) < cost)
            {
                if (_logger.IsTrace)
                    _logger.Trace($"Skipped adding transaction {tx.ToString("  ")}, insufficient funds.");
                return AddTxResult.InsufficientFunds;
            }

            if (managedNonce && CheckOwnTransactionAlreadyUsed(tx, currentNonce))
            {
                if (_logger.IsTrace)
                    _logger.Trace($"Skipped adding transaction {tx.ToString("  ")}, nonce already used.");
                return AddTxResult.OwnNonceAlreadyUsed;
            }
            
            return null;
        }

        private void HandleOwnTransaction(Transaction tx, bool isOwn)
        {
            if (isOwn)
            {
                _ownTransactions.TryAdd(tx.Hash, tx);
                _ownTimer.Enabled = true;
                if (_logger.IsDebug) _logger.Debug($"Broadcasting own transaction {tx.Hash} to {_peers.Count} peers");
                if (_logger.IsTrace) _logger.Trace($"Broadcasting transaction {tx.ToString("  ")}");
            }
        }

        private bool CheckOwnTransactionAlreadyUsed(Transaction transaction, UInt256 currentNonce)
        {
            Address address = transaction.SenderAddress;
            lock (_locker)
            {
                if (!_nonces.TryGetValue(address, out var addressNonces))
                {
                    addressNonces = new AddressNonces(currentNonce);
                    _nonces.TryAdd(address, addressNonces);
                }

                if (!addressNonces.Nonces.TryGetValue(transaction.Nonce, out var nonce))
                {
                    nonce = new Nonce(transaction.Nonce);
                    addressNonces.Nonces.TryAdd(transaction.Nonce, new Nonce(transaction.Nonce));
                }

                if (!(nonce.TransactionHash is null && nonce.TransactionHash != transaction.Hash))
                {
                    // Nonce conflict
                    if (_logger.IsDebug)
                        _logger.Debug(
                            $"Nonce: {nonce.Value} was already used in transaction: '{nonce.TransactionHash}' and cannot be reused by transaction: '{transaction.Hash}'.");

                    return true;
                }

                nonce.SetTransactionHash(transaction.Hash!);
            }

            return false;
        }

        public void RemoveTransaction(Keccak hash, long blockNumber, bool removeBelowThisTxNonce = false)
        {
            if (_fadingOwnTransactions.Count > 0)
            {
                /* If we receive a remove transaction call then it means that a block was processed (assumed).
                 * If our fading transaction has been included in the main chain more than FadingTimeInBlocks blocks ago
                 * then we can assume that is is set in stone (or rather blockchain) and we do not have to worry about
                 * it any more.
                 */
                foreach ((Keccak fadingHash, (Transaction Tx, long BlockNumber) fadingHolder) in _fadingOwnTransactions)
                {
                    if (fadingHolder.BlockNumber >= blockNumber - FadingTimeInBlocks)
                    {
                        continue;
                    }

                    _fadingOwnTransactions.TryRemove(fadingHash, out _);

                    // Nonce was correct and will never be used again
                    lock (_locker)
                    {
                        Address? address = fadingHolder.Tx.SenderAddress;
                        if (address is null)
                        {
                            continue;
                        }
                        
                        if (!_nonces.TryGetValue(address, out AddressNonces addressNonces))
                        {
                            continue;
                        }

                        addressNonces.Nonces.TryRemove(fadingHolder.Tx.Nonce, out _);
                        if (addressNonces.Nonces.IsEmpty)
                        {
                            _nonces.TryRemove(address, out _);
                        }
                    }
                }
            }

            ICollection<Transaction>? bucket;
            Transaction transaction;
            lock (_locker)
            {
                if (_transactions.TryRemove(hash, out transaction, out bucket))
                {
                    RemovedPending?.Invoke(this, new TxEventArgs(transaction));
                }
            }

            if (_ownTransactions.Count != 0)
            {
                bool ownIncluded = _ownTransactions.TryRemove(hash, out Transaction fadingTx);
                if (ownIncluded)
                {
                    _fadingOwnTransactions.TryAdd(hash, (fadingTx, blockNumber));
                    if (_logger.IsInfo)
                        _logger.Trace($"Transaction {hash} created on this node was included in the block");
                }
            }

            _txStorage.Delete(hash);
            if (_logger.IsTrace) _logger.Trace($"Deleted a transaction: {hash}");

            if (bucket != null && removeBelowThisTxNonce)
            {
                lock (_locker)
                {
                    Transaction? txWithSmallestNonce = bucket.FirstOrDefault();
                    while (txWithSmallestNonce != null && txWithSmallestNonce.Nonce <= transaction.Nonce)
                    {
                        RemoveTransaction(txWithSmallestNonce.Hash!, blockNumber);
                        txWithSmallestNonce = bucket.FirstOrDefault();
                    }
                }
            }
        }

        public bool TryGetPendingTransaction(Keccak hash, out Transaction transaction)
        {
            lock (_locker)
            {
                if (!_transactions.TryGetValue(hash, out transaction))
                {
                    // commented out as it puts too much pressure on the database
                    // and it not really required in any scenario
                    // * tx recovery usually will fetch from pending
                    // * get tx via RPC usually will fetch from block or from pending
                    // * internal tx pool scenarios are handled directly elsewhere
                    // transaction = _txStorage.Get(hash);
                }
            }

            return transaction != null;
        }

        // TODO: Ensure that nonce is always valid in case of sending own transactions from different nodes.
        public UInt256 ReserveOwnTransactionNonce(Address address)
        {
            lock (_locker)
            {
                if (!_nonces.TryGetValue(address, out var addressNonces))
                {
                    var currentNonce = _stateProvider.GetNonce(address);
                    addressNonces = new AddressNonces(currentNonce);
                    _nonces.TryAdd(address, addressNonces);

                    return currentNonce;
                }

                Nonce incrementedNonce = addressNonces.ReserveNonce();

                return incrementedNonce.Value;
            }
        }

        public void Dispose()
        {
            _ownTimer.Dispose();
        }

        public event EventHandler<TxEventArgs>? NewDiscovered;
        public event EventHandler<TxEventArgs>? NewPending;
        public event EventHandler<TxEventArgs>? RemovedPending;

        private void Notify(ITxPoolPeer peer, Transaction tx, bool isPriority)
        {
            try
            {
                peer.SendNewTransaction(tx, isPriority);
                Metrics.PendingTransactionsSent++;
                if (_logger.IsTrace) _logger.Trace($"Notified {peer.Enode} about a transaction: {tx.Hash}");
            }
            catch (Exception e)
            {
                if (_logger.IsError) _logger.Error($"Failed to notify {peer.Enode} about a transaction: {tx.Hash}", e);
            }
        }

        private void NotifyAllPeers(Transaction tx)
        {
            Task.Run(() =>
            {
                foreach ((_, ITxPoolPeer peer) in _peers)
                {
                    Notify(peer, tx, true);
                }
            });
        }

        private void NotifySelectedPeers(Transaction tx)
        {
            Task.Run(() =>
            {
                foreach ((_, ITxPoolPeer peer) in _peers)
                {
                    if (tx.DeliveredBy == null)
                    {
                        Notify(peer, tx, true);
                        continue;
                    }

                    if (tx.DeliveredBy.Equals(peer.Id))
                    {
                        continue;
                    }

                    if (_txPoolConfig.PeerNotificationThreshold < Random.Value.Next(1, 100))
                    {
                        continue;
                    }

                    Notify(peer, tx, 3 < Random.Value.Next(1, 10));
                }
            });
        }

        private void StoreTx(Transaction tx)
        {
            _txStorage.Add(tx);
            if (_logger.IsTrace) _logger.Trace($"Added a transaction: {tx.Hash}");
        }

        private void OwnTimerOnElapsed(object sender, ElapsedEventArgs e)
        {
            if (_ownTransactions.Count > 0)
            {
                foreach ((_, Transaction tx) in _ownTransactions)
                {
                    NotifyAllPeers(tx);
                }

                // we only reenable the timer if there are any transaction pending
                // otherwise adding own transaction will reenable the timer anyway
                _ownTimer.Enabled = true;
            }
        }

        private class AddressNonces
        {
            private Nonce _currentNonce;

            public ConcurrentDictionary<UInt256, Nonce> Nonces { get; } = new();

            public AddressNonces(UInt256 startNonce)
            {
                _currentNonce = new Nonce(startNonce);
                Nonces.TryAdd(_currentNonce.Value, _currentNonce);
            }

            public Nonce ReserveNonce()
            {
                var nonce = _currentNonce.Increment();
                Interlocked.Exchange(ref _currentNonce, nonce);
                Nonces.TryAdd(nonce.Value, nonce);

                return nonce;
            }
        }

        private class Nonce
        {
            public UInt256 Value { get; }
            public Keccak? TransactionHash { get; private set; }

            public Nonce(UInt256 value)
            {
                Value = value;
            }

            public void SetTransactionHash(Keccak transactionHash)
            {
                TransactionHash = transactionHash;
            }

            public Nonce Increment() => new(Value + 1);
        }
    }
}<|MERGE_RESOLUTION|>--- conflicted
+++ resolved
@@ -147,13 +147,8 @@
                     .PadLeft(8));
 
             _transactions =
-<<<<<<< HEAD
                 new TxDistinctSortedPool(MemoryAllowance.MemPoolSize, logManager, comparer);
-            _peerNotificationThreshold = txPoolConfig.PeerNotificationThreshold;
-=======
-                new TxDistinctSortedPool(MemoryAllowance.MemPoolSize, logManager, comparer ?? DefaultComparer);
-
->>>>>>> 068e5c39
+
 
             _ownTimer = new Timer(500);
             _ownTimer.Elapsed += OwnTimerOnElapsed;
