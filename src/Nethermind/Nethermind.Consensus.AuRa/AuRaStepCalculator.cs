//  Copyright (c) 2021 Demerzel Solutions Limited
//  This file is part of the Nethermind library.
// 
//  The Nethermind library is free software: you can redistribute it and/or modify
//  it under the terms of the GNU Lesser General Public License as published by
//  the Free Software Foundation, either version 3 of the License, or
//  (at your option) any later version.
// 
//  The Nethermind library is distributed in the hope that it will be useful,
//  but WITHOUT ANY WARRANTY; without even the implied warranty of
//  MERCHANTABILITY or FITNESS FOR A PARTICULAR PURPOSE. See the
//  GNU Lesser General Public License for more details.
// 
//  You should have received a copy of the GNU Lesser General Public License
//  along with the Nethermind. If not, see <http://www.gnu.org/licenses/>.

using System;
using System.Collections.Generic;
using System.Linq;
using Nethermind.Core;
using Nethermind.Logging;

namespace Nethermind.Consensus.AuRa
{
    public class AuRaStepCalculator : IAuRaStepCalculator
    {
        private readonly IList<StepDurationInfo> _stepDurations;
        private readonly ITimestamper _timestamper;
        private readonly ILogger _logger;

        public AuRaStepCalculator(IDictionary<long, long> stepDurations, ITimestamper timestamper, ILogManager logManager)
        {
            _logger = logManager?.GetClassLogger<AuRaStepCalculator>() ?? throw new ArgumentNullException(nameof(logManager));
            ValidateStepDurations(stepDurations);
            _stepDurations = CreateStepDurations(stepDurations);
            _timestamper = timestamper ?? throw new ArgumentNullException(nameof(timestamper));
        }

        public long GetCurrentStep(long blockNumber)
        {
<<<<<<< HEAD
            var timestampSeconds = _timestamper.EpochSecondsLong;
            return GetStepInfo(timestampSeconds).GetCurrentStep(timestampSeconds);
=======
            get
            {
                var timestampSeconds = _timestamper.UnixTime.SecondsLong;
                return GetStepInfo(timestampSeconds).GetCurrentStep(timestampSeconds);
            }
>>>>>>> 41823d3a
        }

        public TimeSpan TimeToNextStep => new TimeSpan(TimeToNextStepInTicks);
        
        public TimeSpan TimeToStep(long step)
        {
            var epoch = _timestamper.UnixTime;
            var currentStepInfo = GetStepInfo(epoch.SecondsLong);
            long currentStep = currentStepInfo.GetCurrentStep(epoch.SecondsLong);
            if (step <= currentStep)
            {
                return TimeSpan.Zero;
            }
            else
            {
                var timeToNextStep = new TimeSpan(GetTimeToNextStepInTicks(epoch, currentStepInfo));
                return timeToNextStep + TimeSpan.FromSeconds(currentStepInfo.StepDuration * (step - currentStep - 1));
            }
            
        }

        public bool ValidateStep(long blockNumber) => true;

        private long TimeToNextStepInTicks
        {
            get
            {
                var unixTime = _timestamper.UnixTime;
                var currentStepInfo = GetStepInfo(unixTime.SecondsLong);
                return GetTimeToNextStepInTicks(unixTime, currentStepInfo);
            }
        }

        private static long GetTimeToNextStepInTicks(UnixTime unixTime, StepDurationInfo currentStepInfo)
        {
            var timeFromTransition = unixTime.MillisecondsLong - currentStepInfo.TransitionTimestampMilliseconds;
            var timeAlreadyPassedToNextStep = timeFromTransition % currentStepInfo.StepDurationMilliseconds;
            return (currentStepInfo.StepDurationMilliseconds - timeAlreadyPassedToNextStep) * TimeSpan.TicksPerMillisecond;
        }

        private StepDurationInfo GetStepInfo(long timestampInSeconds) =>
            _stepDurations.TryGetForActivation(timestampInSeconds, out var currentStepInfo) 
                ? currentStepInfo 
                : throw new InvalidOperationException($"Couldn't find state step duration information at timestamp {timestampInSeconds}");

        private void ValidateStepDurations(IDictionary<long,long> stepDurations)
        {
            if (stepDurations?.ContainsKey(0) != true)
            {
                throw new ArgumentException("Authority Round step 0 duration is undefined.");
            }
            
            if (stepDurations.Any(s => s.Value == 0))
            {
                throw new ArgumentException("Authority Round step duration cannot be 0.");
            }

            foreach (var key in stepDurations.Keys.ToArray())
            {
                const ushort maxValue = UInt16.MaxValue;
                
                if (stepDurations[key] > maxValue)
                {
                    if (_logger.IsWarn) _logger.Warn($"Step duration is too high ({stepDurations[key]}), setting it to {maxValue}");
                    stepDurations[key] = maxValue;
                }
            }
        }
        
        private IList<StepDurationInfo> CreateStepDurations(IDictionary<long,long> stepDurations)
        {
            StepDurationInfo[] result = new StepDurationInfo[stepDurations.Count];
            KeyValuePair<long, long> firstStep = stepDurations.First();
            int index = 0;
            var previousStep = result[index++] = new StepDurationInfo(0, firstStep.Key, firstStep.Value);
            foreach (var currentStep in stepDurations.Skip(1))
            {
                var previousStepLength = currentStep.Key - previousStep.TransitionTimestamp;
                var previousStepCount = previousStepLength / previousStep.StepDuration + (previousStepLength % previousStep.StepDuration > 0 ? 1 : 0);
                var currentTransitionStep = previousStep.TransitionStep + previousStepCount;
                var currentTransitionTimestamp = previousStep.TransitionTimestamp + previousStepCount * previousStep.StepDuration;
                previousStep = result[index++] = new StepDurationInfo(currentTransitionStep, currentTransitionTimestamp, currentStep.Value);
            }
            return result;
        }
        
        private class StepDurationInfo : IActivatedAt
        {
            public StepDurationInfo(long transitionStep, long transitionTimestamp, long stepDuration)
            {
                const long millisecondsInSecond = 1000;
                
                TransitionStep = transitionStep;
                TransitionTimestamp = transitionTimestamp;
                StepDuration = stepDuration;
                StepDurationMilliseconds = stepDuration * millisecondsInSecond;
                TransitionTimestampMilliseconds = transitionTimestamp * millisecondsInSecond;
            }

            public long TransitionStep { get; }
            public long TransitionTimestamp { get; }
            public long TransitionTimestampMilliseconds { get; }
            public long StepDuration { get; }
            public long StepDurationMilliseconds { get; }
            long IActivatedAt<long>.Activation => TransitionTimestamp;

            public long GetCurrentStep(in long timestampSeconds) => TransitionStep + (timestampSeconds - TransitionTimestamp) / StepDuration;
        }
    }

    public class FaultyAuRaStepCalculator : IAuRaStepCalculator
    {
        private readonly IAuRaStepCalculator _innerCalculator;
        private readonly ISigner _signer;
        private readonly IDictionary<Address, long> _faultyBlocksTransition;
        private readonly IDictionary<long, Address> _reportMalicious;

        public FaultyAuRaStepCalculator(IAuRaStepCalculator innerCalculator, ISigner signer, IDictionary<Address, long> faultyBlocksTransition, IDictionary<long, Address> reportMalicious)
        {
            _innerCalculator = innerCalculator;
            _signer = signer;
            _faultyBlocksTransition = faultyBlocksTransition;
            _reportMalicious = reportMalicious;
        }

        public long GetCurrentStep(long blockNumber)
        {
            long currentStep = _innerCalculator.GetCurrentStep(blockNumber);

            if (_signer != null
                && _faultyBlocksTransition.TryGetValue(_signer.Address, out long transition)
                && blockNumber >= transition)
                return Math.Max(0, currentStep - 3);
            else
                return currentStep;
        }

        public TimeSpan TimeToNextStep => _innerCalculator.TimeToNextStep;

        public TimeSpan TimeToStep(long step) => _innerCalculator.TimeToStep(step);
        public bool ValidateStep(long blockNumber)
        {
            return !(_faultyBlocksTransition.TryGetValue(_signer.Address, out long transition) && blockNumber >= transition)
                && !(_reportMalicious.TryGetValue(blockNumber, out Address signer) && signer == _signer.Address);
        }
    }
}<|MERGE_RESOLUTION|>--- conflicted
+++ resolved
@@ -35,19 +35,20 @@
             _stepDurations = CreateStepDurations(stepDurations);
             _timestamper = timestamper ?? throw new ArgumentNullException(nameof(timestamper));
         }
-
+		
         public long GetCurrentStep(long blockNumber)
         {
-<<<<<<< HEAD
-            var timestampSeconds = _timestamper.EpochSecondsLong;
+            var timestampSeconds = _timestamper.UnixTime.SecondsLong;
             return GetStepInfo(timestampSeconds).GetCurrentStep(timestampSeconds);
-=======
+        }        
+		
+        public long CurrentStep
+        {
             get
             {
                 var timestampSeconds = _timestamper.UnixTime.SecondsLong;
                 return GetStepInfo(timestampSeconds).GetCurrentStep(timestampSeconds);
             }
->>>>>>> 41823d3a
         }
 
         public TimeSpan TimeToNextStep => new TimeSpan(TimeToNextStepInTicks);
