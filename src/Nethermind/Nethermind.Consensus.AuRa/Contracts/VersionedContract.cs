//  Copyright (c) 2021 Demerzel Solutions Limited
//  This file is part of the Nethermind library.
// 
//  The Nethermind library is free software: you can redistribute it and/or modify
//  it under the terms of the GNU Lesser General Public License as published by
//  the Free Software Foundation, either version 3 of the License, or
//  (at your option) any later version.
// 
//  The Nethermind library is distributed in the hope that it will be useful,
//  but WITHOUT ANY WARRANTY; without even the implied warranty of
//  MERCHANTABILITY or FITNESS FOR A PARTICULAR PURPOSE. See the
//  GNU Lesser General Public License for more details.
// 
//  You should have received a copy of the GNU Lesser General Public License
//  along with the Nethermind. If not, see <http://www.gnu.org/licenses/>.
// 

using System;
using System.Collections.Generic;
using System.Linq;
using System.Runtime.Versioning;
using Nethermind.Abi;
using Nethermind.Blockchain.Contracts;
using Nethermind.Core;
using Nethermind.Core.Caching;
using Nethermind.Core.Crypto;
using Nethermind.Int256;
using Nethermind.Logging;

namespace Nethermind.Consensus.AuRa.Contracts
{
    public abstract class VersionedContract<T> : IActivatedAtBlock where T : IVersionedContract
    {
        private readonly IDictionary<UInt256, T> _versions;

        private readonly IVersionedContract _versionSelectorContract;
        private readonly ICache<Keccak, UInt256> _versionsCache;
        private readonly ILogger _logger;

        protected VersionedContract(IDictionary<UInt256, T> versions, ICache<Keccak, UInt256> cache, long activation, ILogManager logManager)
        {
            _versions = versions ?? throw new ArgumentNullException(nameof(versions));
            _versionSelectorContract = versions.Values.Last();
            Activation = activation;
            _versionsCache = cache ?? throw new ArgumentNullException(nameof(cache));
            _logger = logManager.GetClassLogger();
        }

        public T? ResolveVersion(BlockHeader blockHeader)
        {
            this.BlockActivationCheck(blockHeader);

            if (!_versionsCache.TryGet(blockHeader.Hash, out var versionNumber))
            {
                try
                {
                    versionNumber = _versionSelectorContract.ContractVersion(blockHeader);
                    _versionsCache.Set(blockHeader.Hash, versionNumber);
                }
<<<<<<< HEAD
                catch (Exception ex)
                {
                    if (_logger.IsError) _logger.Error("Failed to get contract version", ex);
                    versionNumber = UInt256.One;
                    _versionsCache.Set(blockHeader.Hash, versionNumber); // ToDo Consult with Łukasz and remove
=======
                catch (AbiException ex)
                {
                    if (_logger.IsWarn) _logger.Warn($"The contract version set to 1: {ex}");
                    versionNumber = UInt256.One;
                    _versionsCache.Set(blockHeader.Hash, versionNumber);
>>>>>>> 41823d3a
                }
            }

            return ResolveVersion(versionNumber);
        }

<<<<<<< HEAD
        private T ResolveVersion(UInt256 versionNumber) => _versions.TryGetValue(versionNumber, out var contract) ? contract : default;
=======
        private T? ResolveVersion(UInt256 versionNumber) => _versions.TryGetValue(versionNumber, out var contract) ? contract : default;
>>>>>>> 41823d3a

        public long Activation { get; }
    }
}<|MERGE_RESOLUTION|>--- conflicted
+++ resolved
@@ -57,30 +57,18 @@
                     versionNumber = _versionSelectorContract.ContractVersion(blockHeader);
                     _versionsCache.Set(blockHeader.Hash, versionNumber);
                 }
-<<<<<<< HEAD
-                catch (Exception ex)
-                {
-                    if (_logger.IsError) _logger.Error("Failed to get contract version", ex);
-                    versionNumber = UInt256.One;
-                    _versionsCache.Set(blockHeader.Hash, versionNumber); // ToDo Consult with Łukasz and remove
-=======
                 catch (AbiException ex)
                 {
                     if (_logger.IsWarn) _logger.Warn($"The contract version set to 1: {ex}");
                     versionNumber = UInt256.One;
                     _versionsCache.Set(blockHeader.Hash, versionNumber);
->>>>>>> 41823d3a
                 }
             }
 
             return ResolveVersion(versionNumber);
         }
 
-<<<<<<< HEAD
-        private T ResolveVersion(UInt256 versionNumber) => _versions.TryGetValue(versionNumber, out var contract) ? contract : default;
-=======
         private T? ResolveVersion(UInt256 versionNumber) => _versions.TryGetValue(versionNumber, out var contract) ? contract : default;
->>>>>>> 41823d3a
 
         public long Activation { get; }
     }
