--- conflicted
+++ resolved
@@ -27,10 +27,7 @@
 using FluentAssertions.Common;
 using Microsoft.AspNetCore.Mvc;
 using Nethermind.Blockchain;
-<<<<<<< HEAD
-=======
 using Nethermind.Blockchain.Validators;
->>>>>>> 169b4318
 using Nethermind.Consensus.AuRa.Transactions;
 using Nethermind.Core;
 using Nethermind.Core.Crypto;
@@ -208,11 +205,7 @@
             TestContext test = new();
             Block block = Build.A.Block.WithNumber(5).TestObject;
             test.BlockTree.Head.Returns(block);
-<<<<<<< HEAD
-            MevBundle mevBundle = new MevBundle(6, new[] {Build.A.TypedTransaction<BundleTransaction>().TestObject});
-=======
             MevBundle mevBundle = new MevBundle(6, new[] {Build.A.TypedTransaction<BundleTransaction>().SignedAndResolved(TestItem.PrivateKeyA).TestObject});
->>>>>>> 169b4318
             test.BundlePool.AddBundle(mevBundle);
             
             test.Simulator.Received(1).Simulate(mevBundle, block.Header, Arg.Any<CancellationToken>());
