//  Copyright (c) 2021 Demerzel Solutions Limited
//  This file is part of the Nethermind library.
// 
//  The Nethermind library is free software: you can redistribute it and/or modify
//  it under the terms of the GNU Lesser General Public License as published by
//  the Free Software Foundation, either version 3 of the License, or
//  (at your option) any later version.
// 
//  The Nethermind library is distributed in the hope that it will be useful,
//  but WITHOUT ANY WARRANTY; without even the implied warranty of
//  MERCHANTABILITY or FITNESS FOR A PARTICULAR PURPOSE. See the
//  GNU Lesser General Public License for more details.
// 
//  You should have received a copy of the GNU Lesser General Public License
//  along with the Nethermind. If not, see <http://www.gnu.org/licenses/>.
// 

using System;
using System.Collections;
using System.Collections.Generic;
using System.Linq;
using System.Threading;
using System.Threading.Tasks;
using System.Threading;
using System.Threading.Tasks;
using FluentAssertions;
using FluentAssertions.Common;
using Microsoft.AspNetCore.Mvc;
using Nethermind.Blockchain;
using Nethermind.Blockchain.Validators;
using Nethermind.Consensus.AuRa.Transactions;
using Nethermind.Core;
using Nethermind.Core.Crypto;
using Nethermind.Core.Extensions;
using Nethermind.Core.Test.Builders;
using Nethermind.Crypto;
using Nethermind.Evm;
using Nethermind.Int256;
using Nethermind.Logging;
using Nethermind.Mev.Data;
using Nethermind.Mev.Execution;
using Nethermind.Mev.Source;
using Nethermind.Runner.Ethereum.Api;
using NSubstitute;
using NSubstitute.Exceptions;
using NSubstitute.ReturnsExtensions;
using NUnit.Framework;
using Nethermind.Mev.Test;
<<<<<<< HEAD
using Nethermind.TxPool;
=======
using Nethermind.Specs;
using Nethermind.Specs.Forks;
>>>>>>> 1cebe151
using Nethermind.TxPool.Collections;
using Org.BouncyCastle.Utilities;

namespace Nethermind.Mev.Test
{
    [TestFixture]
    public class BundlePoolTests
    {
        private const ulong DefaultTimestamp = 10;
        
        public static IEnumerable BundleRetrievalTest
        {
            get
            {
                yield return new BundleTest(4, DefaultTimestamp, 1);
                yield return new BundleTest(8, DefaultTimestamp, 0);
                yield return new BundleTest(9, DefaultTimestamp, 3);
                yield return new BundleTest(10, 8, 0, 
                    p => p.AddBundle(new MevBundle(10, Array.Empty<BundleTransaction>(), 5, 7)));
                yield return new BundleTest(11, DefaultTimestamp, 0);
                yield return new BundleTest(12, DefaultTimestamp, 1);
                yield return new BundleTest(15, DefaultTimestamp, 1);
            }
        }
        
        [TestCaseSource(nameof(BundleRetrievalTest))]
        public void should_retrieve_right_bundles_from_pool(BundleTest test)
        {
            TestContext testContext = new TestContext();
            test.Action?.Invoke(testContext.BundlePool);
            List<MevBundle> result = testContext.BundlePool.GetBundles(test.Block, test.TestTimestamp).ToList();
            result.Count.Should().Be(test.ExpectedCount);
        }
        
        [TestCaseSource(nameof(BundleRetrievalTest))]
        public void should_retire_bundles_from_pool_on_block_tree_progression(BundleTest test)
        {
            TestContext testContext = new TestContext();
            test.Action?.Invoke(testContext.BundlePool);
            
            testContext.BlockTree.NewHeadBlock += Raise.EventWith(new BlockEventArgs(Build.A.Block.WithNumber(test.Block - 1).TestObject));
            
            List<MevBundle> bundlesForFutureBlock = testContext.BundlePool.GetBundles(test.Block, test.TestTimestamp).ToList();
            bundlesForFutureBlock.Count.Should().Be(test.ExpectedCount);
            
            testContext.BlockTree.NewHeadBlock += Raise.EventWith(new BlockEventArgs(Build.A.Block.WithNumber(test.Block).TestObject));
            
            List<MevBundle> bundlesForPastBlock = testContext.BundlePool.GetBundles(test.Block, test.TestTimestamp).ToList();
            bundlesForPastBlock.Count.Should().Be(0);

        }

        [Test]
        public void should_add_bundle_with_correct_timestamps()
        {
            ITimestamper timestamper = new ManualTimestamper(DateTime.UtcNow);
            ulong timestamp = timestamper.UnixTime.Seconds;
        
            TestContext test = new TestContext(timestamper);

            BundleTransaction[] tx1 = {Build.A.TypedTransaction<BundleTransaction>().SignedAndResolved(TestItem.PrivateKeyD).TestObject};
            BundleTransaction[] tx2 = {Build.A.TypedTransaction<BundleTransaction>().SignedAndResolved(TestItem.PrivateKeyA).TestObject};
            
            MevConfig mevConfig = new MevConfig();
            UInt256 bundleHorizon = mevConfig.BundleHorizon;
            MevBundle[] bundles = new []
            {
                new MevBundle(1, tx1, 0, 0),
                new MevBundle(2, tx1, timestamp + 5, timestamp), //min > max
                new MevBundle(3, tx1, timestamp - 5,  timestamp + 5),
                new MevBundle(4, tx2, timestamp - 10, timestamp - 5), //max < curr
                new MevBundle(4, tx2, timestamp + bundleHorizon , timestamp + bundleHorizon + 10),
                new MevBundle(5, tx2, timestamp + bundleHorizon + 1, timestamp + bundleHorizon + 10) //min too large
                
            };

            bundles.Select(b => test.BundlePool.AddBundle(b))
                .Should().BeEquivalentTo(new bool[] {true, false, true, false, true, false});
        }

        [Test]
        public void should_reject_bundle_without_transactions()
        {
           TestContext tc = new();
           
           //Adding empty transaction array bundles
           MevBundle bundleNoTx1 = new MevBundle(10, Array.Empty<BundleTransaction>());
           tc.BundlePool.AddBundle(bundleNoTx1).Should().BeFalse();
        }
        
        [TestCase(10, ExpectedResult = false)]
        [TestCase(15, ExpectedResult = false)]
        [TestCase(16, ExpectedResult = false)]
        [TestCase(17, ExpectedResult = true)]
        public bool should_reject_bundle_on_block_before_head(long bundleBlock)
        { 
            BundleTransaction[] filledArr =
            {
               Build.A.TypedTransaction<BundleTransaction>().SignedAndResolved(TestItem.PrivateKeyD).TestObject,
               Build.A.TypedTransaction<BundleTransaction>().SignedAndResolved(TestItem.PrivateKeyA).TestObject
            };
            
            TestContext tc = new TestContext();
            Block block = Build.A.Block.WithNumber(16).TestObject;
            tc.BlockTree.Head.Returns(block);

            MevBundle bundle = new MevBundle(bundleBlock, filledArr);
            return tc.BundlePool.AddBundle(bundle);
        }

        [Test]
        public static void should_replace_bundle_with_same_block_and_transactions()
        {
            TestContext test = new();
            MevBundle[] bundles = test.BundlePool.GetBundles(5, 1).ToArray();
            bundles.Should().HaveCount(1);

            MevBundle replacedBundle = bundles[0];

            MevBundle replacingBundle = new(replacedBundle.BlockNumber, replacedBundle.Transactions, 10, 100);
            test.BundlePool.AddBundle(replacingBundle).Should().BeTrue();

            test.BundlePool.GetBundles(5, 15).Should().BeEquivalentTo(replacingBundle);
        }
        
        [Test]
        public static async Task should_simulate_bundle_when_head_moves()
        {
            SemaphoreSlim ss = new SemaphoreSlim(0);
            TestContext testContext = new TestContext();
            async Task CheckSimulationsForBlock(int head, int numberOfSimulationsToReceive)
            {
                testContext.BlockTree.NewHeadBlock += Raise.EventWith(new BlockEventArgs(Build.A.Block.WithNumber(head).TestObject)); //4
                for (int i = 0; i < numberOfSimulationsToReceive; i++)
                {
                    await ss.WaitAsync(TimeSpan.FromMilliseconds(10));
                }
                await testContext.Simulator.Received(numberOfSimulationsToReceive).Simulate(Arg.Any<MevBundle>(), Arg.Any<BlockHeader>(),
                    Arg.Any<CancellationToken>());
                testContext.Simulator.ClearReceivedCalls();
            }
            testContext.Simulator.Simulate(Arg.Any<MevBundle>(), Arg.Any<BlockHeader>()).
                Returns(SimulatedMevBundle.Cancelled(new MevBundle(1, Array.Empty<BundleTransaction>()))).AndDoes(c => ss.Release());
            int head = 4;

            await CheckSimulationsForBlock(head++, 1); //4 -> 5
            await CheckSimulationsForBlock(head++, 1); //5 -> 6
            await CheckSimulationsForBlock(head++, 0); //6 -> 7
            await CheckSimulationsForBlock(head++, 0); //7 -> 8
            await CheckSimulationsForBlock(head, 3); //8 -> 9
        }
        
        [Test]
        public static void should_simulate_bundle_on_added_when_in_next_block()
        {
            TestContext test = new();
            Block block = Build.A.Block.WithNumber(5).TestObject;
            test.BlockTree.Head.Returns(block);
            MevBundle mevBundle = new MevBundle(6, new[] {Build.A.TypedTransaction<BundleTransaction>().SignedAndResolved(TestItem.PrivateKeyA).TestObject});
            test.BundlePool.AddBundle(mevBundle);
            
            test.Simulator.Received(1).Simulate(mevBundle, block.Header, Arg.Any<CancellationToken>());
        }
        
        [TestCase(0, new int[] {1, 0, 0, 0, 0, 0})]
        [TestCase(1, new int[] {0, 1, 0, 0, 0, 0})]
        [TestCase(2, new int[] {0, 0, 1, 0, 0, 0})]
        [TestCase(3,new int[] {0, 0, 0, 0, 0, 0})]
        [TestCase(4,new int[] {0, 0, 0, 0, 0, 0})]
        [TestCase(5, new int[] {0, 0, 0, 0, 0, 3})]
        public async Task should_remove_simulations_on_eviction(long headDelta, int[] expectedSimulations)
        {
            SemaphoreSlim ss = new SemaphoreSlim(0);
            int head = 3;
            IBundleSimulator bundleSimulator = Substitute.For<IBundleSimulator>();
            SimulatedMevBundle successfulBundle = new SimulatedMevBundle(new MevBundle(1, Array.Empty<BundleTransaction>()),
                0, true, UInt256.Zero, UInt256.Zero, UInt256.Zero);
            bundleSimulator.Simulate(Arg.Any<MevBundle>(), Arg.Any<BlockHeader>(), Arg.Any<CancellationToken>())
                            .Returns( Task.FromResult(successfulBundle))
                            .AndDoes(c => ss.Release());
            TestContext tc = new(default, bundleSimulator, null, new MevConfig() {BundlePoolSize = 10}, head);
            ISimulatedBundleSource simulatedBundleSource = tc.BundlePool;
            
            async Task<IEnumerable<SimulatedMevBundle>> GetSimulatedBundlesForBlock(int blockNumber)
            {
                return await simulatedBundleSource
                        .GetBundles(Build.A.BlockHeader.WithNumber(blockNumber).TestObject,
                        tc.Timestamper.UnixTime.Seconds,
                        long.MaxValue);
            }
            
            async Task CheckSimulatedBundles(int[] expectedSimulationsLenght)
            {
                int index = 0;
                for (int i = 3; i <= 8; i++)
                {
                    for (int j = 0; j < expectedSimulationsLenght[index]; j++)
                    {
                        await ss.WaitAsync(TimeSpan.FromMilliseconds(10));
                    }
                    SimulatedMevBundle[] simulatedBundles = (await GetSimulatedBundlesForBlock(i)).ToArray();
                    simulatedBundles.Length.Should().Be(expectedSimulationsLenght[index++]);
                }
            }
            
            tc.BlockTree.NewHeadBlock += Raise.EventWith(new BlockEventArgs(Build.A.Block.WithNumber(head+headDelta).TestObject));
            await CheckSimulatedBundles(expectedSimulations);
        }
        
        [Test]
        public async Task should_remove_bundle_when_simulation_fails()
        {
            
            var chain = await MevRpcModuleTests.CreateChain(1);
            chain.GasLimitCalculator.GasLimit = 10_000_000;
            
            Address contractAddress = await MevRpcModuleTests.Contracts.Deploy(chain, MevRpcModuleTests.Contracts.ReverterCode);
            BundleTransaction revertingBundleTx = Build.A.TypedTransaction<BundleTransaction>()
                .WithGasLimit(MevRpcModuleTests.Contracts.LargeGasLimit)
                .WithGasPrice(500).WithTo(contractAddress)
                .WithData(Bytes.FromHexString(MevRpcModuleTests.Contracts.ReverterInvokeFail))
                .SignedAndResolved(TestItem.PrivateKeyC).TestObject;
            
            BundleTransaction normalBundleTx = Build.A.TypedTransaction<BundleTransaction>().SignedAndResolved(TestItem.PrivateKeyA).TestObject;
            
            MevBundle failingBundle = new(2, new[]{revertingBundleTx});
            MevBundle normalBundle = new(2, new[]{normalBundleTx});

            chain.BundlePool.AddBundle(failingBundle);
            chain.BundlePool.AddBundle(normalBundle);

            MevBundle[] bundlePoolBundles = chain.BundlePool.GetBundles(2, UInt256.Zero).ToArray();
            bundlePoolBundles.Should().NotContain(failingBundle);
            bundlePoolBundles.Should().Contain(normalBundle);
            bundlePoolBundles.Length.Should().Be(1);
        }
        
        [TestCase(1u, 1)]
        [TestCase(6u, 2)]
        [TestCase(50u, 3)]
        [TestCase(100u, 2)]
        [TestCase(200u, 1)]
        public static void should_retrieve_bundles_by_timestamp(uint timestamp, int expectedCount)
        {
            TestContext test = new();
            test.BundlePool.GetBundles(9, timestamp).Should().HaveCount(expectedCount);
        }

        [Test]
        public static void should_evict_bundles_by_block_number_and_min_timestamp()
        {
            MevConfig mevConfig = new() {BundlePoolSize = 5};
            TestContext test = new(config: mevConfig);
            
            Dictionary<long, int> expectedCountPerBlock = new()
            {
                {4, 1},
                {5, 1},
                {6, 1},
                {9, 2},
                {12, 0},
                {15, 0}
            };

            foreach (var expectedCount in expectedCountPerBlock)
            {
                test.BundlePool.GetBundles(expectedCount.Key, 10).Should().HaveCount(expectedCount.Value);
            }
        }
        
        public record BundleTest(long Block, ulong TestTimestamp, int ExpectedCount, Action<BundlePool>? Action = null);
        
        private class TestContext
        {
            public TestContext(
                ITimestamper? timestamper = null,
                IBundleSimulator? bundleSimulator = null,
                ITxPool? txPool = null,
                IMevConfig? config = null,
                long? blockTreeHead = null,
                bool addTestBundles = true)
            {
                BundleTransaction CreateTransaction(PrivateKey privateKey) => Build.A.TypedTransaction<BundleTransaction>().SignedAndResolved(privateKey).TestObject;
                if (blockTreeHead != null)
                {
                    BlockTree.Head.Returns(Build.A.Block.WithNumber((long) blockTreeHead).TestObject);
                }

<<<<<<< HEAD
                Timestamper = timestamper ?? Timestamper;
                Simulator = bundleSimulator ?? Simulator;
                TxPool = txPool ?? TxPool;
=======
                BlockTree.ChainId.Returns((ulong) ChainId.Mainnet);

                if (timestamper != null)
                {
                    Timestamper = timestamper;
                }

                if (bundleSimulator != null)
                {
                    Simulator = bundleSimulator;
                }
>>>>>>> 1cebe151
                
                BundlePool = new BundlePool(
                    BlockTree,
                    Simulator,
                    TxPool,
                    Timestamper,
                    new TxValidator(BlockTree.ChainId),
                    new TestSpecProvider(London.Instance),
                    config ?? new MevConfig(),
                    LimboLogs.Instance);

                if (!addTestBundles) return;
                BundleTransaction tx1 = CreateTransaction(TestItem.PrivateKeyA);
                BundleTransaction tx2 = CreateTransaction(TestItem.PrivateKeyB);
                BundleTransaction tx3 = CreateTransaction(TestItem.PrivateKeyC);

                BundlePool.AddBundle(CreateBundle(4, tx1));
                BundlePool.AddBundle(CreateBundle(5, tx2));
                BundlePool.AddBundle(CreateBundle(6, tx2));
                BundlePool.AddBundle(new MevBundle(9, new []{tx1}, 0, 0));
                BundlePool.AddBundle(new MevBundle(9, new []{tx2}, 10, 100));
                BundlePool.AddBundle(new MevBundle(9, new []{tx3}, 5, 50));
                BundlePool.AddBundle(CreateBundle(12, tx1, tx2, tx3));
                BundlePool.AddBundle(CreateBundle(15, tx1, tx2));
            }

            public IBundleSimulator Simulator { get; } = Substitute.For<IBundleSimulator>();
            public IBlockTree BlockTree { get; } = Substitute.For<IBlockTree>();
            public BundlePool BundlePool { get; }
            public ITxPool TxPool { get; } = Substitute.For<ITxPool>();

            public ITimestamper Timestamper { get; private set; } =
                 new ManualTimestamper(DateTime.UnixEpoch.AddSeconds(DefaultTimestamp)); 
            
            private MevBundle CreateBundle(long blockNumber, params BundleTransaction[] transactions) => new(blockNumber, transactions);
        }
    }
}<|MERGE_RESOLUTION|>--- conflicted
+++ resolved
@@ -21,39 +21,23 @@
 using System.Linq;
 using System.Threading;
 using System.Threading.Tasks;
-using System.Threading;
-using System.Threading.Tasks;
 using FluentAssertions;
-using FluentAssertions.Common;
-using Microsoft.AspNetCore.Mvc;
 using Nethermind.Blockchain;
 using Nethermind.Blockchain.Validators;
-using Nethermind.Consensus.AuRa.Transactions;
 using Nethermind.Core;
-using Nethermind.Core.Crypto;
 using Nethermind.Core.Extensions;
 using Nethermind.Core.Test.Builders;
 using Nethermind.Crypto;
-using Nethermind.Evm;
 using Nethermind.Int256;
 using Nethermind.Logging;
 using Nethermind.Mev.Data;
 using Nethermind.Mev.Execution;
 using Nethermind.Mev.Source;
-using Nethermind.Runner.Ethereum.Api;
 using NSubstitute;
-using NSubstitute.Exceptions;
-using NSubstitute.ReturnsExtensions;
 using NUnit.Framework;
-using Nethermind.Mev.Test;
-<<<<<<< HEAD
 using Nethermind.TxPool;
-=======
 using Nethermind.Specs;
 using Nethermind.Specs.Forks;
->>>>>>> 1cebe151
-using Nethermind.TxPool.Collections;
-using Org.BouncyCastle.Utilities;
 
 namespace Nethermind.Mev.Test
 {
@@ -340,23 +324,11 @@
                     BlockTree.Head.Returns(Build.A.Block.WithNumber((long) blockTreeHead).TestObject);
                 }
 
-<<<<<<< HEAD
                 Timestamper = timestamper ?? Timestamper;
                 Simulator = bundleSimulator ?? Simulator;
                 TxPool = txPool ?? TxPool;
-=======
+                
                 BlockTree.ChainId.Returns((ulong) ChainId.Mainnet);
-
-                if (timestamper != null)
-                {
-                    Timestamper = timestamper;
-                }
-
-                if (bundleSimulator != null)
-                {
-                    Simulator = bundleSimulator;
-                }
->>>>>>> 1cebe151
                 
                 BundlePool = new BundlePool(
                     BlockTree,
