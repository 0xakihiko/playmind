--- conflicted
+++ resolved
@@ -142,15 +142,9 @@
             ulong timestamp = timestamper.UnixTime.Seconds;
             
             Transaction[] txs = Array.Empty<Transaction>();
-<<<<<<< HEAD
             IBlockTree sub = Substitute.For<IBlockTree>();
-            long? val1 = sub.Head?.Number;
-            long? val2 = sub.BestSuggestedHeader?.Number;
-            BundlePool txPool = new BundlePool(Substitute.For<IBlockTree>(),
-=======
             BundlePool txPool = new BundlePool(
                 Substitute.For<IBlockTree>(),
->>>>>>> 64e8c9d8
                 Substitute.For<IBundleSimulator>(),
                 null, 
                 timestamper,
@@ -196,35 +190,6 @@
                 }
             }
         }
-
-        public static void should_simulate_bundles_and_add_hash_to_simulated_bundles()
-        {
-            
-            ITimestamper timestamper = new ManualTimestamper(new DateTime(2021, 1, 1));
-            ulong timestamp = timestamper.UnixTime.Seconds;
-            
-            Transaction[] emptyTx = Array.Empty<Transaction>();
-            BundlePool bundlePool = new(
-                Substitute.For<IBlockTree>(),
-                Substitute.For<IBundleSimulator>(),
-                null,
-                timestamper,
-                new MevConfig(),
-                LimboLogs.Instance);
-            ISimulatedBundleSource bundleSource = bundlePool;
-            MevBundle[] bundleArray = new MevBundle[]
-            {
-                new(emptyTx, 1, 0, 0),
-                new(emptyTx, 2, 0, 0),
-                new(emptyTx, 3, 0, 0),
-                new(emptyTx, 3, 10, 15),
-            };
-            foreach (MevBundle bundle in bundleArray)
-            {
-                bundlePool.AddBundle(bundle);
-            }
-            
-        }
         
         public record BundleTest(long block, ulong testTimestamp, int expectedCount, int expectedRemaining, Action<BundlePool>? action);
         
