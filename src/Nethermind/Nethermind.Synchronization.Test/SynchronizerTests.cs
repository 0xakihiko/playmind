//  Copyright (c) 2021 Demerzel Solutions Limited
//  This file is part of the Nethermind library.
// 
//  The Nethermind library is free software: you can redistribute it and/or modify
//  it under the terms of the GNU Lesser General Public License as published by
//  the Free Software Foundation, either version 3 of the License, or
//  (at your option) any later version.
// 
//  The Nethermind library is distributed in the hope that it will be useful,
//  but WITHOUT ANY WARRANTY; without even the implied warranty of
//  MERCHANTABILITY or FITNESS FOR A PARTICULAR PURPOSE. See the
//  GNU Lesser General Public License for more details.
// 
//  You should have received a copy of the GNU Lesser General Public License
//  along with the Nethermind. If not, see <http://www.gnu.org/licenses/>.

using System;
using System.Threading;
<<<<<<< HEAD
using Nethermind.Core;
=======
using System.Threading.Tasks;
using Nethermind.Blockchain;
using Nethermind.Blockchain.Receipts;
using Nethermind.Blockchain.Synchronization;
using Nethermind.Blockchain.Test.Validators;
using Nethermind.Consensus;
using Nethermind.Consensus.Processing;
using Nethermind.Consensus.Validators;
using Nethermind.Core;
using Nethermind.Core.Crypto;
using Nethermind.Core.Test.Builders;
using Nethermind.Core.Timers;
using Nethermind.Db;
using Nethermind.Int256;
using Nethermind.Logging;
using Nethermind.Specs;
using Nethermind.Specs.Forks;
using Nethermind.State.Repositories;
using Nethermind.Stats;
using Nethermind.Stats.Model;
using Nethermind.Db.Blooms;
using Nethermind.Merge.Plugin;
using Nethermind.Merge.Plugin.Handlers;
using Nethermind.Merge.Plugin.Synchronization;
using Nethermind.State.Witnesses;
>>>>>>> 5868f66e
using Nethermind.Synchronization.Blocks;
using Nethermind.Synchronization.Test.Mocks;
using NUnit.Framework;

namespace Nethermind.Synchronization.Test
{
    [TestFixture(SynchronizerType.Fast)]
    [TestFixture(SynchronizerType.Full)]
    [TestFixture(SynchronizerType.Eth2MergeFull)]
    [TestFixture(SynchronizerType.Eth2MergeFast)]
    [TestFixture(SynchronizerType.Eth2MergeFastWithoutTTD)]
    [Parallelizable(ParallelScope.All)]
    public class SynchronizerTests
    {
        private readonly SynchronizerType _synchronizerType;
        
        private const int WaitTime = 500;

        public SynchronizerTests(SynchronizerType synchronizerType)
        {
            _synchronizerType = synchronizerType;
        }

        private WhenImplementation When => new(_synchronizerType);

        private class WhenImplementation
        {
            private readonly SynchronizerType _synchronizerType;

            public WhenImplementation(SynchronizerType synchronizerType)
            {
                _synchronizerType = synchronizerType;
            }

            public SyncingContext Syncing => new(_synchronizerType);
        }
<<<<<<< HEAD
        
=======

        public class SyncingContext
        {
            public static ConcurrentQueue<SyncingContext> AllInstances = new();

            private Dictionary<string, ISyncPeer> _peers = new();
            private BlockTree BlockTree { get; }

            private ISyncServer SyncServer { get; }

            private ISynchronizer Synchronizer { get; }

            private ISyncPeerPool SyncPeerPool { get; }

//            ILogManager _logManager = LimboLogs.Instance;
            ILogManager _logManager = new OneLoggerLogManager(new ConsoleAsyncLogger(LogLevel.Debug));

            private ILogger _logger;

            public SyncingContext(SynchronizerType synchronizerType)
            {
                ISyncConfig GetSyncConfig() =>
                    synchronizerType switch
                    {
                        SynchronizerType.Fast => SyncConfig.WithFastSync,
                        SynchronizerType.Full => SyncConfig.WithFullSyncOnly,
                        SynchronizerType.Eth2MergeFast => new SyncConfig {FastSync = true},
                        SynchronizerType.Eth2MergeFastWithoutTTD => new SyncConfig {FastSync = true},
                        SynchronizerType.Eth2MergeFull => SyncConfig.WithEth2Merge,
                        _ => throw new ArgumentOutOfRangeException(nameof(synchronizerType), synchronizerType, null)
                    };
                bool IsMerge() =>
                    synchronizerType switch
                    {
                        SynchronizerType.Eth2MergeFast or SynchronizerType.Eth2MergeFull or SynchronizerType.Eth2MergeFastWithoutTTD => true,
                        _ => false
                    };

                _logger = _logManager.GetClassLogger();
                ISyncConfig syncConfig = GetSyncConfig();
                IDbProvider dbProvider = TestMemDbProvider.Init();
                IDb stateDb = new MemDb();
                IDb codeDb = dbProvider.CodeDb;
                MemDb blockInfoDb = new();
                BlockTree = new BlockTree(new MemDb(), new MemDb(), blockInfoDb,
                    new ChainLevelInfoRepository(blockInfoDb),
                    new SingleReleaseSpecProvider(Constantinople.Instance, 1), NullBloomStorage.Instance, _logManager);
                ITimerFactory timerFactory = Substitute.For<ITimerFactory>();
                NodeStatsManager stats = new(timerFactory, _logManager);
                
                MergeConfig? mergeConfig = new() {Enabled = true };
                if (synchronizerType == SynchronizerType.Eth2MergeFastWithoutTTD)
                {
                    mergeConfig.TerminalTotalDifficulty = "0";
                }
                
                PoSSwitcher poSSwitcher = new(mergeConfig, dbProvider.MetadataDb, BlockTree, MainnetSpecProvider.Instance, _logManager);
                
                SyncProgressResolver syncProgressResolver = new(
                    BlockTree,
                    NullReceiptStorage.Instance,
                    stateDb,
                    new TrieStore(stateDb, LimboLogs.Instance),
                    syncConfig,
                    _logManager);

                if (IsMerge())
                    SyncPeerPool = new SyncPeerPool(BlockTree, stats,
                        new MergeBetterPeerStrategy(
                            new TotalDifficultyBasedBetterPeerStrategy(syncProgressResolver, LimboLogs.Instance),
                            syncProgressResolver, poSSwitcher, LimboLogs.Instance), 25, _logManager);
                else
                    SyncPeerPool = new SyncPeerPool(BlockTree, stats,
                        new TotalDifficultyBasedBetterPeerStrategy(syncProgressResolver, LimboLogs.Instance), 25,
                        _logManager);

                TotalDifficultyBasedBetterPeerStrategy totalDifficultyBasedBetterPeerStrategy = new(syncProgressResolver, LimboLogs.Instance);
                IBetterPeerStrategy bestPeerStrategy;
                bestPeerStrategy = IsMerge()
                    ? new MergeBetterPeerStrategy(totalDifficultyBasedBetterPeerStrategy, syncProgressResolver,
                        poSSwitcher, LimboLogs.Instance)
                    : totalDifficultyBasedBetterPeerStrategy;
                
                MultiSyncModeSelector syncModeSelector = new(syncProgressResolver, SyncPeerPool,
                    syncConfig, No.BeaconSync, bestPeerStrategy, _logManager);
                Pivot pivot = new (syncConfig);

                IBlockDownloaderFactory blockDownloaderFactory;
                if (IsMerge())
                {
                    IBlockCacheService blockCacheService = new BlockCacheService();
                    IBeaconPivot beaconPivot = new BeaconPivot(syncConfig, mergeConfig, dbProvider.MetadataDb,
                        BlockTree, new PeerRefresher(SyncPeerPool), _logManager);
                    blockDownloaderFactory = new MergeBlockDownloaderFactory(
                        poSSwitcher,
                        beaconPivot,
                        MainnetSpecProvider.Instance,
                        BlockTree,
                        NullReceiptStorage.Instance,
                        Always.Valid,
                        Always.Valid,
                        SyncPeerPool,
                        stats,
                        syncModeSelector,
                        syncConfig,
                        bestPeerStrategy,
                        _logManager
                    );
                    Synchronizer = new MergeSynchronizer(
                        dbProvider,
                        MainnetSpecProvider.Instance,
                        BlockTree,
                        NullReceiptStorage.Instance,
                        SyncPeerPool,
                        stats,
                        syncModeSelector,
                        syncConfig,
                        blockDownloaderFactory,
                        pivot,
                        new BeaconSync(beaconPivot, BlockTree,syncConfig, dbProvider.MetadataDb, blockCacheService, LimboLogs.Instance),
                        mergeConfig,
                        new BlockCacheService(),
                        syncProgressResolver,
                        new TestBlockValidator(),
                        Substitute.For<IBlockProcessingQueue>(),
                        _logManager);
                }
                else
                {
                    blockDownloaderFactory = new BlockDownloaderFactory(
                        MainnetSpecProvider.Instance,
                        BlockTree,
                        NullReceiptStorage.Instance,
                        Always.Valid,
                        Always.Valid,
                        SyncPeerPool,
                        stats,
                        syncModeSelector,
                        syncConfig,
                        pivot,
                        new TotalDifficultyBasedBetterPeerStrategy(syncProgressResolver, _logManager),
                        _logManager);
                    
                    Synchronizer = new Synchronizer(
                        dbProvider,
                        MainnetSpecProvider.Instance,
                        BlockTree,
                        NullReceiptStorage.Instance,
                        SyncPeerPool,
                        stats,
                        syncModeSelector,
                        syncConfig,
                        blockDownloaderFactory,
                        pivot,
                        _logManager);
                }

                SyncServer = new SyncServer(
                    stateDb,
                    codeDb,
                    BlockTree,
                    NullReceiptStorage.Instance,
                    Always.Valid,
                    Always.Valid,
                    SyncPeerPool,
                    syncModeSelector,
                    syncConfig,
                    new WitnessCollector(new MemDb(), LimboLogs.Instance),
                    Policy.FullGossip,
                    _logManager);
                
                SyncPeerPool.Start();

                Synchronizer.Start();
                Synchronizer.SyncEvent += SynchronizerOnSyncEvent;

                AllInstances.Enqueue(this);
            }

            private void SynchronizerOnSyncEvent(object sender, SyncEventArgs e)
            {
                TestContext.WriteLine(e.SyncEvent);
            }

            public SyncingContext BestKnownNumberIs(long number)
            {
                Assert.AreEqual(number, BlockTree.BestKnownNumber, "best known number");
                return this;
            }
            
            public SyncingContext BlockIsKnown()
            {
                Assert.True(BlockTree.IsKnownBlock(_blockHeader.Number, _blockHeader.Hash), "block is known");
                return this;
            }

            private const int dynamicTimeout = 5000;

            public SyncingContext BestSuggestedHeaderIs(BlockHeader header)
            {
                int waitTimeSoFar = 0;
                _blockHeader = BlockTree.BestSuggestedHeader;
                while (header != _blockHeader && waitTimeSoFar <= dynamicTimeout)
                {
                    _logger.Info($"ASSERTING THAT HEADER IS {header.Number} (WHEN ACTUALLY IS {_blockHeader?.Number})");
                    Thread.Sleep(100);
                    waitTimeSoFar += 100;
                    _blockHeader = BlockTree.BestSuggestedHeader;
                }

                Assert.AreSame(header, _blockHeader, "header");
                return this;
            }

            public SyncingContext BestSuggestedBlockHasNumber(long number)
            {
                _logger.Info($"ASSERTING THAT NUMBER IS {number}");

                int waitTimeSoFar = 0;
                _blockHeader = BlockTree.BestSuggestedHeader;
                while (number != _blockHeader?.Number && waitTimeSoFar <= dynamicTimeout)
                {
                    Thread.Sleep(10);
                    waitTimeSoFar += 10;
                    _blockHeader = BlockTree.BestSuggestedHeader;
                }

                Assert.AreEqual(number, _blockHeader?.Number, "block number");
                return this;
            }

            public SyncingContext BlockIsSameAsGenesis()
            {
                Assert.AreSame(BlockTree.Genesis, _blockHeader, "genesis");
                return this;
            }

            private BlockHeader _blockHeader;

            public SyncingContext Genesis
            {
                get
                {
                    _blockHeader = BlockTree.Genesis;
                    return this;
                }
            }

            public SyncingContext Wait(int milliseconds)
            {
                if (_logger.IsInfo) _logger.Info($"WAIT {milliseconds}");
                Thread.Sleep(milliseconds);
                return this;
            }

            public SyncingContext Wait()
            {
                return Wait(WaitTime);
            }

            public SyncingContext WaitUntilInitialized()
            {
                SpinWait.SpinUntil(() => SyncPeerPool.AllPeers.All(p => p.IsInitialized), dynamicTimeout);
                return this;
            }

            public SyncingContext After(Action action)
            {
                action();
                return this;
            }

            public SyncingContext BestSuggested
            {
                get
                {
                    _blockHeader = BlockTree.BestSuggestedHeader;
                    return this;
                }
            }

            public SyncingContext AfterProcessingGenesis()
            {
                Block genesis = _genesisBlock;
                BlockTree.SuggestBlock(genesis);
                BlockTree.UpdateMainChain(genesis);
                return this;
            }

            public SyncingContext AfterPeerIsAdded(ISyncPeer syncPeer)
            {
                ((SyncPeerMock) syncPeer).Disconnected += (s, e) => SyncPeerPool.RemovePeer(syncPeer);

                _logger.Info($"PEER ADDED {syncPeer.ClientId}");
                _peers.TryAdd(syncPeer.ClientId, syncPeer);
                SyncPeerPool.AddPeer(syncPeer);
                return this;
            }

            public SyncingContext AfterPeerIsRemoved(ISyncPeer syncPeer)
            {
                _peers.Remove(syncPeer.ClientId);
                SyncPeerPool.RemovePeer(syncPeer);
                return this;
            }

            public SyncingContext AfterNewBlockMessage(Block block, ISyncPeer peer)
            {
                _logger.Info($"NEW BLOCK MESSAGE {block.Number}");
                block.Header.TotalDifficulty = block.Difficulty * (ulong)(block.Number + 1);
                SyncServer.AddNewBlock(block, peer);
                return this;
            }

            public SyncingContext AfterHintBlockMessage(Block block, ISyncPeer peer)
            {
                _logger.Info($"HINT BLOCK MESSAGE {block.Number}");
                SyncServer.HintBlock(block.Hash, block.Number, peer);
                return this;
            }

            public SyncingContext PeerCountIs(long i)
            {
                Assert.AreEqual(i, SyncPeerPool.AllPeers.Count(), "peer count");
                return this;
            }

            public SyncingContext WaitAMoment()
            {
                return Wait(Moment);
            }

            public void Stop()
            {
                Synchronizer.SyncEvent -= SynchronizerOnSyncEvent;
                Task task = new(async () =>
                {
                    await Synchronizer.StopAsync();
                    await SyncPeerPool.StopAsync();
                });

                task.RunSynchronously();
            }
        }

>>>>>>> 5868f66e
        [OneTimeSetUp]
        public void Setup()
        {
        }

        [OneTimeTearDown]
        public void TearDown()
        {
            foreach (SyncingContext syncingContext in SyncingContext._allInstances)
            {
                syncingContext.Stop();
            }
        }

        [Test, Retry(3)]
        public void Init_condition_are_as_expected()
        {
            When.Syncing
                .AfterProcessingGenesis()
                .BestKnownNumberIs(0)
                .Genesis.BlockIsKnown()
                .BestSuggested.BlockIsSameAsGenesis().Stop();
        }

        [Test, Retry(3)]
        public void Can_sync_with_one_peer_straight()
        {
            SyncPeerMock peerA = new("A");

            When.Syncing
                .AfterProcessingGenesis()
                .AfterPeerIsAdded(peerA)
                .BestSuggested.BlockIsSameAsGenesis().Stop();
        }

        [Test, Retry(3)]
        public void Can_sync_with_one_peer_straight_and_extend_chain()
        {
            SyncPeerMock peerA = new("A");
            peerA.AddBlocksUpTo(3);

            When.Syncing
                .AfterProcessingGenesis()
                .AfterPeerIsAdded(peerA)
                .BestSuggestedHeaderIs(peerA.HeadHeader).Stop();
        }
        
        [Test, Retry(3)]
        public void Can_extend_chain_by_one_on_new_block_message()
        {
            SyncPeerMock peerA = new("A");
            peerA.AddBlocksUpTo(1);

            When.Syncing
                .AfterProcessingGenesis()
                .AfterPeerIsAdded(peerA)
                .WaitUntilInitialized()
                .After(() => peerA.AddBlocksUpTo(2))
                .AfterNewBlockMessage(peerA.HeadBlock, peerA)
                .BestSuggestedHeaderIs(peerA.HeadHeader).Stop();
        }

        [Test, Retry(3)]
        public void Can_reorg_on_new_block_message()
        {
            SyncPeerMock peerA = new("A");
            peerA.AddBlocksUpTo(3);

            SyncPeerMock peerB = new("B");
            peerB.AddBlocksUpTo(3);

            When.Syncing
                .AfterProcessingGenesis()
                .AfterPeerIsAdded(peerA)
                .AfterPeerIsAdded(peerB)
                .WaitUntilInitialized()
                .After(() => peerB.AddBlocksUpTo(6))
                .AfterNewBlockMessage(peerB.HeadBlock, peerB)
                .BestSuggestedHeaderIs(peerB.HeadHeader).Stop();
        }

        [Test, Retry(3)]
        [Ignore("Not supported for now - still analyzing this scenario")]
        public void Can_reorg_on_hint_block_message()
        {
            SyncPeerMock peerA = new("A");
            peerA.AddBlocksUpTo(3);

            SyncPeerMock peerB = new("B");
            peerB.AddBlocksUpTo(3);

            When.Syncing
                .AfterProcessingGenesis()
                .AfterPeerIsAdded(peerA)
                .AfterPeerIsAdded(peerB)
                .Wait()
                .After(() => peerB.AddBlocksUpTo(6))
                .AfterHintBlockMessage(peerB.HeadBlock, peerB)
                .BestSuggestedHeaderIs(peerB.HeadHeader).Stop();
        }

        [Test, Retry(3)]
        public void Can_extend_chain_by_one_on_block_hint_message()
        {
            SyncPeerMock peerA = new("A");
            peerA.AddBlocksUpTo(1);

            When.Syncing
                .AfterProcessingGenesis()
                .AfterPeerIsAdded(peerA)
                .WaitUntilInitialized()
                .After(() => peerA.AddBlocksUpTo(2))
                .AfterHintBlockMessage(peerA.HeadBlock, peerA)
                .BestSuggestedHeaderIs(peerA.HeadHeader).Stop();
        }

        [Test, Retry(3)]
        public void Can_extend_chain_by_more_than_one_on_new_block_message()
        {
            SyncPeerMock peerA = new("A");
            peerA.AddBlocksUpTo(1);

            When.Syncing
                .AfterProcessingGenesis()
                .AfterPeerIsAdded(peerA)
                .WaitUntilInitialized()
                .After(() => peerA.AddBlocksUpTo(8))
                .AfterNewBlockMessage(peerA.HeadBlock, peerA)
                .BestSuggestedHeaderIs(peerA.HeadHeader).Wait().Stop();

            Console.WriteLine("why?");
        }

        [Test, Retry(3)]
        public void Will_ignore_new_block_that_is_far_ahead()
        {
            // this test was designed for no sync-timer sync process
            // now it checks something different
            SyncPeerMock peerA = new("A");
            peerA.AddBlocksUpTo(1);

            When.Syncing
                .AfterProcessingGenesis()
                .AfterPeerIsAdded(peerA)
                .WaitUntilInitialized()
                .After(() => peerA.AddBlocksUpTo(16))
                .AfterNewBlockMessage(peerA.HeadBlock, peerA)
                .BestSuggestedHeaderIs(peerA.HeadHeader).Stop();
        }

        [Test, Retry(3)]
        public void Can_sync_when_best_peer_is_timing_out()
        {
            SyncPeerMock peerA = new("A");
            peerA.AddBlocksUpTo(1);

            SyncPeerMock badPeer = new("B", false, false, true);
            badPeer.AddBlocksUpTo(20);

            When.Syncing
                .AfterProcessingGenesis()
                .AfterPeerIsAdded(badPeer)
                .WaitUntilInitialized()
                .AfterPeerIsAdded(peerA)
                .BestSuggestedBlockHasNumber(1).Stop();
        }

        [Test]
        [Parallelizable(ParallelScope.None)]
        public void Will_inform_connecting_peer_about_the_alternative_branch_with_same_difficulty()
        {
            if (_synchronizerType == SynchronizerType.Fast)
            {
                return;
            }

            SyncPeerMock peerA = new("A");
            peerA.AddBlocksUpTo(2);

            SyncPeerMock peerB = new("B");
            peerB.AddBlocksUpTo(2, 0, 1);

            When.Syncing
                .AfterProcessingGenesis()
                .AfterPeerIsAdded(peerA)
                .BestSuggestedBlockHasNumber(2)
                .AfterPeerIsAdded(peerB)
                .WaitUntilInitialized()
                .Stop();

            Assert.AreNotEqual(peerB.HeadBlock.Hash, peerA.HeadBlock.Hash);

            Block peerBNewBlock = null;
            SpinWait.SpinUntil(() =>
            {
                bool receivedBlock = peerB.ReceivedBlocks.TryPeek(out peerBNewBlock);
                return receivedBlock && peerBNewBlock.Hash == peerA.HeadBlock.Hash;
            }, WaitTime);

            // if (_synchronizerType == SynchronizerType.Eth2MergeFull)
            // {
            //     Assert.IsNull(peerBNewBlock);
            //     Assert.AreNotEqual(peerB.HeadBlock.Hash, peerA.HeadBlock.Hash);
            // }
            // else
            // {
                Assert.AreEqual(peerBNewBlock?.Header.Hash!, peerA.HeadBlock.Hash);
            // }
        }

        [Test, Retry(3)]
        public void Will_not_add_same_peer_twice()
        {
            SyncPeerMock peerA = new("A");
            peerA.AddBlocksUpTo(1);

            When.Syncing
                .AfterProcessingGenesis()
                .AfterPeerIsAdded(peerA)
                .AfterPeerIsAdded(peerA)
                .WaitUntilInitialized()
                .PeerCountIs(1)
                .BestSuggestedBlockHasNumber(1).Stop();
        }

        [Test, Retry(3)]
        public void Will_remove_peer_when_init_fails()
        {
            SyncPeerMock peerA = new("A", true, true);
            peerA.AddBlocksUpTo(1);

            When.Syncing
                .AfterProcessingGenesis()
                .AfterPeerIsAdded(peerA)
                .WaitAMoment()
                .PeerCountIs(0).Stop();
        }


        [Test, Retry(3)]
        public void Can_remove_peers()
        {
            SyncPeerMock peerA = new("A");
            SyncPeerMock peerB = new("B");

            When.Syncing
                .AfterProcessingGenesis()
                .AfterPeerIsAdded(peerA)
                .AfterPeerIsAdded(peerB)
                .WaitAMoment()
                .PeerCountIs(2)
                .AfterPeerIsRemoved(peerB)
                .WaitAMoment()
                .PeerCountIs(1)
                .AfterPeerIsRemoved(peerA)
                .WaitAMoment()
                .PeerCountIs(0).Stop();
        }

        [Test, Retry(3)]
        public void Can_reorg_on_add_peer()
        {
            SyncPeerMock peerA = new("A");
            peerA.AddBlocksUpTo(SyncBatchSize.Max);

            SyncPeerMock peerB = new("B");
            peerB.AddBlocksUpTo(SyncBatchSize.Max * 2, 0, 1);

            When.Syncing
                .AfterProcessingGenesis()
                .AfterPeerIsAdded(peerA)
                .BestSuggestedHeaderIs(peerA.HeadHeader)
                .AfterPeerIsAdded(peerB)
                .BestSuggestedHeaderIs(peerB.HeadHeader).Stop();
        }

        [Test, Retry(3)]
        public void Can_reorg_based_on_total_difficulty()
        {
            if (_synchronizerType == SynchronizerType.Eth2MergeFastWithoutTTD)
            {
                return;
            }
            SyncPeerMock peerA = new("A");
            peerA.AddBlocksUpTo(10);

            SyncPeerMock peerB = new("B");
            peerB.AddHighDifficultyBlocksUpTo(6, 0, 1);

            When.Syncing
                .AfterProcessingGenesis()
                .AfterPeerIsAdded(peerA)
                .BestSuggestedHeaderIs(peerA.HeadHeader)
                .AfterPeerIsAdded(peerB)
                .BestSuggestedHeaderIs(peerB.HeadHeader).Stop();
        }

        [Test, Retry(3)]
        [Ignore("Not supported for now - still analyzing this scenario")]
        public void Can_extend_chain_on_hint_block_when_high_difficulty_low_number()
        {
            SyncPeerMock peerA = new("A");
            peerA.AddBlocksUpTo(10);

            SyncPeerMock peerB = new("B");
            peerB.AddHighDifficultyBlocksUpTo(5, 0, 1);

            When.Syncing
                .AfterProcessingGenesis()
                .AfterPeerIsAdded(peerA)
                .Wait()
                .AfterPeerIsAdded(peerB)
                .Wait()
                .After(() => peerB.AddHighDifficultyBlocksUpTo(6, 0, 1))
                .AfterHintBlockMessage(peerB.HeadBlock, peerB)
                .BestSuggestedHeaderIs(peerB.HeadHeader).Stop();
        }

        [Test, Retry(3)]
        public void Can_extend_chain_on_new_block_when_high_difficulty_low_number()
        {
            if (_synchronizerType == SynchronizerType.Eth2MergeFastWithoutTTD)
            {
                return;
            }
            SyncPeerMock peerA = new("A");
            peerA.AddBlocksUpTo(10);

            SyncPeerMock peerB = new("B");
            peerB.AddHighDifficultyBlocksUpTo(6, 0, 1);

            When.Syncing
                .AfterProcessingGenesis()
                .AfterPeerIsAdded(peerA)
                .WaitUntilInitialized()
                .AfterPeerIsAdded(peerB)
                .WaitUntilInitialized()
                .After(() => peerB.AddHighDifficultyBlocksUpTo(6, 0, 1))
                .AfterNewBlockMessage(peerB.HeadBlock, peerB)
                .WaitUntilInitialized()
                .BestSuggestedHeaderIs(peerB.HeadHeader).Stop();
        }

        [Test, Retry(3)]
        public void Will_not_reorganize_on_same_chain_length()
        {
            SyncPeerMock peerA = new("A");
            peerA.AddBlocksUpTo(10);

            SyncPeerMock peerB = new("B");
            peerB.AddBlocksUpTo(10, 0, 1);

            When.Syncing
                .AfterProcessingGenesis()
                .AfterPeerIsAdded(peerA)
                .BestSuggestedHeaderIs(peerA.HeadHeader)
                .AfterPeerIsAdded(peerB)
                .BestSuggestedHeaderIs(peerA.HeadHeader).Stop();
        }

        [Test, Retry(3)]
        public void Will_not_reorganize_more_than_max_reorg_length()
        {
            SyncPeerMock peerA = new("A");
            peerA.AddBlocksUpTo(BlockDownloader.MaxReorganizationLength + 1);

            SyncPeerMock peerB = new("B");
            peerB.AddBlocksUpTo(BlockDownloader.MaxReorganizationLength + 2, 0, 1);

            When.Syncing
                .AfterProcessingGenesis()
                .AfterPeerIsAdded(peerA)
                .BestSuggestedHeaderIs(peerA.HeadHeader)
                .AfterPeerIsAdded(peerB)
                .BestSuggestedHeaderIs(peerA.HeadHeader).Stop();
        }

        [Test, Ignore("travis")]
        public void Can_sync_more_than_a_batch()
        {
            SyncPeerMock peerA = new("A");
            peerA.AddBlocksUpTo(SyncBatchSize.Max * 3);

            When.Syncing
                .AfterProcessingGenesis()
                .AfterPeerIsAdded(peerA)
                .BestSuggestedHeaderIs(peerA.HeadHeader).Stop();
        }

        [Test, Retry(3)]
        public void Can_sync_exactly_one_batch()
        {
            SyncPeerMock peerA = new("A");
            peerA.AddBlocksUpTo(SyncBatchSize.Max);

            When.Syncing
                .AfterProcessingGenesis()
                .AfterPeerIsAdded(peerA)
                .BestSuggestedHeaderIs(peerA.HeadHeader)
                .Stop();
        }

        [Test, Retry(3)]
        public void Can_stop()
        {
            SyncPeerMock peerA = new("A");
            peerA.AddBlocksUpTo(SyncBatchSize.Max);

            When.Syncing
                .Stop();
        }
    }
}<|MERGE_RESOLUTION|>--- conflicted
+++ resolved
@@ -16,35 +16,7 @@
 
 using System;
 using System.Threading;
-<<<<<<< HEAD
 using Nethermind.Core;
-=======
-using System.Threading.Tasks;
-using Nethermind.Blockchain;
-using Nethermind.Blockchain.Receipts;
-using Nethermind.Blockchain.Synchronization;
-using Nethermind.Blockchain.Test.Validators;
-using Nethermind.Consensus;
-using Nethermind.Consensus.Processing;
-using Nethermind.Consensus.Validators;
-using Nethermind.Core;
-using Nethermind.Core.Crypto;
-using Nethermind.Core.Test.Builders;
-using Nethermind.Core.Timers;
-using Nethermind.Db;
-using Nethermind.Int256;
-using Nethermind.Logging;
-using Nethermind.Specs;
-using Nethermind.Specs.Forks;
-using Nethermind.State.Repositories;
-using Nethermind.Stats;
-using Nethermind.Stats.Model;
-using Nethermind.Db.Blooms;
-using Nethermind.Merge.Plugin;
-using Nethermind.Merge.Plugin.Handlers;
-using Nethermind.Merge.Plugin.Synchronization;
-using Nethermind.State.Witnesses;
->>>>>>> 5868f66e
 using Nethermind.Synchronization.Blocks;
 using Nethermind.Synchronization.Test.Mocks;
 using NUnit.Framework;
@@ -81,355 +53,7 @@
 
             public SyncingContext Syncing => new(_synchronizerType);
         }
-<<<<<<< HEAD
         
-=======
-
-        public class SyncingContext
-        {
-            public static ConcurrentQueue<SyncingContext> AllInstances = new();
-
-            private Dictionary<string, ISyncPeer> _peers = new();
-            private BlockTree BlockTree { get; }
-
-            private ISyncServer SyncServer { get; }
-
-            private ISynchronizer Synchronizer { get; }
-
-            private ISyncPeerPool SyncPeerPool { get; }
-
-//            ILogManager _logManager = LimboLogs.Instance;
-            ILogManager _logManager = new OneLoggerLogManager(new ConsoleAsyncLogger(LogLevel.Debug));
-
-            private ILogger _logger;
-
-            public SyncingContext(SynchronizerType synchronizerType)
-            {
-                ISyncConfig GetSyncConfig() =>
-                    synchronizerType switch
-                    {
-                        SynchronizerType.Fast => SyncConfig.WithFastSync,
-                        SynchronizerType.Full => SyncConfig.WithFullSyncOnly,
-                        SynchronizerType.Eth2MergeFast => new SyncConfig {FastSync = true},
-                        SynchronizerType.Eth2MergeFastWithoutTTD => new SyncConfig {FastSync = true},
-                        SynchronizerType.Eth2MergeFull => SyncConfig.WithEth2Merge,
-                        _ => throw new ArgumentOutOfRangeException(nameof(synchronizerType), synchronizerType, null)
-                    };
-                bool IsMerge() =>
-                    synchronizerType switch
-                    {
-                        SynchronizerType.Eth2MergeFast or SynchronizerType.Eth2MergeFull or SynchronizerType.Eth2MergeFastWithoutTTD => true,
-                        _ => false
-                    };
-
-                _logger = _logManager.GetClassLogger();
-                ISyncConfig syncConfig = GetSyncConfig();
-                IDbProvider dbProvider = TestMemDbProvider.Init();
-                IDb stateDb = new MemDb();
-                IDb codeDb = dbProvider.CodeDb;
-                MemDb blockInfoDb = new();
-                BlockTree = new BlockTree(new MemDb(), new MemDb(), blockInfoDb,
-                    new ChainLevelInfoRepository(blockInfoDb),
-                    new SingleReleaseSpecProvider(Constantinople.Instance, 1), NullBloomStorage.Instance, _logManager);
-                ITimerFactory timerFactory = Substitute.For<ITimerFactory>();
-                NodeStatsManager stats = new(timerFactory, _logManager);
-                
-                MergeConfig? mergeConfig = new() {Enabled = true };
-                if (synchronizerType == SynchronizerType.Eth2MergeFastWithoutTTD)
-                {
-                    mergeConfig.TerminalTotalDifficulty = "0";
-                }
-                
-                PoSSwitcher poSSwitcher = new(mergeConfig, dbProvider.MetadataDb, BlockTree, MainnetSpecProvider.Instance, _logManager);
-                
-                SyncProgressResolver syncProgressResolver = new(
-                    BlockTree,
-                    NullReceiptStorage.Instance,
-                    stateDb,
-                    new TrieStore(stateDb, LimboLogs.Instance),
-                    syncConfig,
-                    _logManager);
-
-                if (IsMerge())
-                    SyncPeerPool = new SyncPeerPool(BlockTree, stats,
-                        new MergeBetterPeerStrategy(
-                            new TotalDifficultyBasedBetterPeerStrategy(syncProgressResolver, LimboLogs.Instance),
-                            syncProgressResolver, poSSwitcher, LimboLogs.Instance), 25, _logManager);
-                else
-                    SyncPeerPool = new SyncPeerPool(BlockTree, stats,
-                        new TotalDifficultyBasedBetterPeerStrategy(syncProgressResolver, LimboLogs.Instance), 25,
-                        _logManager);
-
-                TotalDifficultyBasedBetterPeerStrategy totalDifficultyBasedBetterPeerStrategy = new(syncProgressResolver, LimboLogs.Instance);
-                IBetterPeerStrategy bestPeerStrategy;
-                bestPeerStrategy = IsMerge()
-                    ? new MergeBetterPeerStrategy(totalDifficultyBasedBetterPeerStrategy, syncProgressResolver,
-                        poSSwitcher, LimboLogs.Instance)
-                    : totalDifficultyBasedBetterPeerStrategy;
-                
-                MultiSyncModeSelector syncModeSelector = new(syncProgressResolver, SyncPeerPool,
-                    syncConfig, No.BeaconSync, bestPeerStrategy, _logManager);
-                Pivot pivot = new (syncConfig);
-
-                IBlockDownloaderFactory blockDownloaderFactory;
-                if (IsMerge())
-                {
-                    IBlockCacheService blockCacheService = new BlockCacheService();
-                    IBeaconPivot beaconPivot = new BeaconPivot(syncConfig, mergeConfig, dbProvider.MetadataDb,
-                        BlockTree, new PeerRefresher(SyncPeerPool), _logManager);
-                    blockDownloaderFactory = new MergeBlockDownloaderFactory(
-                        poSSwitcher,
-                        beaconPivot,
-                        MainnetSpecProvider.Instance,
-                        BlockTree,
-                        NullReceiptStorage.Instance,
-                        Always.Valid,
-                        Always.Valid,
-                        SyncPeerPool,
-                        stats,
-                        syncModeSelector,
-                        syncConfig,
-                        bestPeerStrategy,
-                        _logManager
-                    );
-                    Synchronizer = new MergeSynchronizer(
-                        dbProvider,
-                        MainnetSpecProvider.Instance,
-                        BlockTree,
-                        NullReceiptStorage.Instance,
-                        SyncPeerPool,
-                        stats,
-                        syncModeSelector,
-                        syncConfig,
-                        blockDownloaderFactory,
-                        pivot,
-                        new BeaconSync(beaconPivot, BlockTree,syncConfig, dbProvider.MetadataDb, blockCacheService, LimboLogs.Instance),
-                        mergeConfig,
-                        new BlockCacheService(),
-                        syncProgressResolver,
-                        new TestBlockValidator(),
-                        Substitute.For<IBlockProcessingQueue>(),
-                        _logManager);
-                }
-                else
-                {
-                    blockDownloaderFactory = new BlockDownloaderFactory(
-                        MainnetSpecProvider.Instance,
-                        BlockTree,
-                        NullReceiptStorage.Instance,
-                        Always.Valid,
-                        Always.Valid,
-                        SyncPeerPool,
-                        stats,
-                        syncModeSelector,
-                        syncConfig,
-                        pivot,
-                        new TotalDifficultyBasedBetterPeerStrategy(syncProgressResolver, _logManager),
-                        _logManager);
-                    
-                    Synchronizer = new Synchronizer(
-                        dbProvider,
-                        MainnetSpecProvider.Instance,
-                        BlockTree,
-                        NullReceiptStorage.Instance,
-                        SyncPeerPool,
-                        stats,
-                        syncModeSelector,
-                        syncConfig,
-                        blockDownloaderFactory,
-                        pivot,
-                        _logManager);
-                }
-
-                SyncServer = new SyncServer(
-                    stateDb,
-                    codeDb,
-                    BlockTree,
-                    NullReceiptStorage.Instance,
-                    Always.Valid,
-                    Always.Valid,
-                    SyncPeerPool,
-                    syncModeSelector,
-                    syncConfig,
-                    new WitnessCollector(new MemDb(), LimboLogs.Instance),
-                    Policy.FullGossip,
-                    _logManager);
-                
-                SyncPeerPool.Start();
-
-                Synchronizer.Start();
-                Synchronizer.SyncEvent += SynchronizerOnSyncEvent;
-
-                AllInstances.Enqueue(this);
-            }
-
-            private void SynchronizerOnSyncEvent(object sender, SyncEventArgs e)
-            {
-                TestContext.WriteLine(e.SyncEvent);
-            }
-
-            public SyncingContext BestKnownNumberIs(long number)
-            {
-                Assert.AreEqual(number, BlockTree.BestKnownNumber, "best known number");
-                return this;
-            }
-            
-            public SyncingContext BlockIsKnown()
-            {
-                Assert.True(BlockTree.IsKnownBlock(_blockHeader.Number, _blockHeader.Hash), "block is known");
-                return this;
-            }
-
-            private const int dynamicTimeout = 5000;
-
-            public SyncingContext BestSuggestedHeaderIs(BlockHeader header)
-            {
-                int waitTimeSoFar = 0;
-                _blockHeader = BlockTree.BestSuggestedHeader;
-                while (header != _blockHeader && waitTimeSoFar <= dynamicTimeout)
-                {
-                    _logger.Info($"ASSERTING THAT HEADER IS {header.Number} (WHEN ACTUALLY IS {_blockHeader?.Number})");
-                    Thread.Sleep(100);
-                    waitTimeSoFar += 100;
-                    _blockHeader = BlockTree.BestSuggestedHeader;
-                }
-
-                Assert.AreSame(header, _blockHeader, "header");
-                return this;
-            }
-
-            public SyncingContext BestSuggestedBlockHasNumber(long number)
-            {
-                _logger.Info($"ASSERTING THAT NUMBER IS {number}");
-
-                int waitTimeSoFar = 0;
-                _blockHeader = BlockTree.BestSuggestedHeader;
-                while (number != _blockHeader?.Number && waitTimeSoFar <= dynamicTimeout)
-                {
-                    Thread.Sleep(10);
-                    waitTimeSoFar += 10;
-                    _blockHeader = BlockTree.BestSuggestedHeader;
-                }
-
-                Assert.AreEqual(number, _blockHeader?.Number, "block number");
-                return this;
-            }
-
-            public SyncingContext BlockIsSameAsGenesis()
-            {
-                Assert.AreSame(BlockTree.Genesis, _blockHeader, "genesis");
-                return this;
-            }
-
-            private BlockHeader _blockHeader;
-
-            public SyncingContext Genesis
-            {
-                get
-                {
-                    _blockHeader = BlockTree.Genesis;
-                    return this;
-                }
-            }
-
-            public SyncingContext Wait(int milliseconds)
-            {
-                if (_logger.IsInfo) _logger.Info($"WAIT {milliseconds}");
-                Thread.Sleep(milliseconds);
-                return this;
-            }
-
-            public SyncingContext Wait()
-            {
-                return Wait(WaitTime);
-            }
-
-            public SyncingContext WaitUntilInitialized()
-            {
-                SpinWait.SpinUntil(() => SyncPeerPool.AllPeers.All(p => p.IsInitialized), dynamicTimeout);
-                return this;
-            }
-
-            public SyncingContext After(Action action)
-            {
-                action();
-                return this;
-            }
-
-            public SyncingContext BestSuggested
-            {
-                get
-                {
-                    _blockHeader = BlockTree.BestSuggestedHeader;
-                    return this;
-                }
-            }
-
-            public SyncingContext AfterProcessingGenesis()
-            {
-                Block genesis = _genesisBlock;
-                BlockTree.SuggestBlock(genesis);
-                BlockTree.UpdateMainChain(genesis);
-                return this;
-            }
-
-            public SyncingContext AfterPeerIsAdded(ISyncPeer syncPeer)
-            {
-                ((SyncPeerMock) syncPeer).Disconnected += (s, e) => SyncPeerPool.RemovePeer(syncPeer);
-
-                _logger.Info($"PEER ADDED {syncPeer.ClientId}");
-                _peers.TryAdd(syncPeer.ClientId, syncPeer);
-                SyncPeerPool.AddPeer(syncPeer);
-                return this;
-            }
-
-            public SyncingContext AfterPeerIsRemoved(ISyncPeer syncPeer)
-            {
-                _peers.Remove(syncPeer.ClientId);
-                SyncPeerPool.RemovePeer(syncPeer);
-                return this;
-            }
-
-            public SyncingContext AfterNewBlockMessage(Block block, ISyncPeer peer)
-            {
-                _logger.Info($"NEW BLOCK MESSAGE {block.Number}");
-                block.Header.TotalDifficulty = block.Difficulty * (ulong)(block.Number + 1);
-                SyncServer.AddNewBlock(block, peer);
-                return this;
-            }
-
-            public SyncingContext AfterHintBlockMessage(Block block, ISyncPeer peer)
-            {
-                _logger.Info($"HINT BLOCK MESSAGE {block.Number}");
-                SyncServer.HintBlock(block.Hash, block.Number, peer);
-                return this;
-            }
-
-            public SyncingContext PeerCountIs(long i)
-            {
-                Assert.AreEqual(i, SyncPeerPool.AllPeers.Count(), "peer count");
-                return this;
-            }
-
-            public SyncingContext WaitAMoment()
-            {
-                return Wait(Moment);
-            }
-
-            public void Stop()
-            {
-                Synchronizer.SyncEvent -= SynchronizerOnSyncEvent;
-                Task task = new(async () =>
-                {
-                    await Synchronizer.StopAsync();
-                    await SyncPeerPool.StopAsync();
-                });
-
-                task.RunSynchronously();
-            }
-        }
-
->>>>>>> 5868f66e
         [OneTimeSetUp]
         public void Setup()
         {
@@ -438,7 +62,7 @@
         [OneTimeTearDown]
         public void TearDown()
         {
-            foreach (SyncingContext syncingContext in SyncingContext._allInstances)
+            foreach (SyncingContext syncingContext in SyncingContext.AllInstances)
             {
                 syncingContext.Stop();
             }
