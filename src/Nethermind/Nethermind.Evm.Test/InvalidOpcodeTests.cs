﻿//  Copyright (c) 2018 Demerzel Solutions Limited
//  This file is part of the Nethermind library.
// 
//  The Nethermind library is free software: you can redistribute it and/or modify
//  it under the terms of the GNU Lesser General Public License as published by
//  the Free Software Foundation, either version 3 of the License, or
//  (at your option) any later version.
// 
//  The Nethermind library is distributed in the hope that it will be useful,
//  but WITHOUT ANY WARRANTY; without even the implied warranty of
//  MERCHANTABILITY or FITNESS FOR A PARTICULAR PURPOSE. See the
//  GNU Lesser General Public License for more details.
// 
//  You should have received a copy of the GNU Lesser General Public License
//  along with the Nethermind. If not, see <http://www.gnu.org/licenses/>.

using System.Collections.Generic;
using System.Linq;
using FluentAssertions;
using Nethermind.Core.Test;
using Nethermind.Logging;
using Nethermind.Specs;
using NUnit.Framework;

namespace Nethermind.Evm.Test
{
    [TestFixture]
    public class InvalidOpcodeTests : VirtualMachineTestsBase
    {
        protected override long BlockNumber => MainnetSpecProvider.ConstantinopleFixBlockNumber;

        private static readonly Instruction[] FrontierInstructions =
        {
            Instruction.STOP,
            Instruction.ADD,
            Instruction.MUL,
            Instruction.SUB,
            Instruction.DIV,
            Instruction.SDIV,
            Instruction.MOD,
            Instruction.SMOD,
            Instruction.ADDMOD,
            Instruction.MULMOD,
            Instruction.EXP,
            Instruction.SIGNEXTEND,

            Instruction.LT,
            Instruction.GT,
            Instruction.SLT,
            Instruction.SGT,
            Instruction.EQ,
            Instruction.ISZERO,
            Instruction.AND,
            Instruction.OR,
            Instruction.XOR,
            Instruction.NOT,
            Instruction.BYTE,

            Instruction.SHA3,

            Instruction.ADDRESS,
            Instruction.BALANCE,
            Instruction.ORIGIN,
            Instruction.CALLER,
            Instruction.CALLVALUE,
            Instruction.CALLDATALOAD,
            Instruction.CALLDATASIZE,
            Instruction.CALLDATACOPY,
            Instruction.CODESIZE,
            Instruction.CODECOPY,
            Instruction.GASPRICE,
            Instruction.EXTCODESIZE,
            Instruction.EXTCODECOPY,

            Instruction.BLOCKHASH,
            Instruction.COINBASE,
            Instruction.TIMESTAMP,
            Instruction.NUMBER,
            Instruction.DIFFICULTY,
            Instruction.GASLIMIT,

            Instruction.POP,
            Instruction.MLOAD,
            Instruction.MSTORE,
            Instruction.MSTORE8,
            Instruction.SLOAD,
            Instruction.SSTORE,
            Instruction.JUMP,
            Instruction.JUMPI,
            Instruction.PC,
            Instruction.MSIZE,
            Instruction.GAS,
            Instruction.JUMPDEST,

            Instruction.PUSH1,
            Instruction.PUSH2,
            Instruction.PUSH3,
            Instruction.PUSH4,
            Instruction.PUSH5,
            Instruction.PUSH6,
            Instruction.PUSH7,
            Instruction.PUSH8,
            Instruction.PUSH9,
            Instruction.PUSH10,
            Instruction.PUSH11,
            Instruction.PUSH12,
            Instruction.PUSH13,
            Instruction.PUSH14,
            Instruction.PUSH15,
            Instruction.PUSH16,
            Instruction.PUSH17,
            Instruction.PUSH18,
            Instruction.PUSH19,
            Instruction.PUSH20,
            Instruction.PUSH21,
            Instruction.PUSH22,
            Instruction.PUSH23,
            Instruction.PUSH24,
            Instruction.PUSH25,
            Instruction.PUSH26,
            Instruction.PUSH27,
            Instruction.PUSH28,
            Instruction.PUSH29,
            Instruction.PUSH30,
            Instruction.PUSH31,
            Instruction.PUSH32,

            Instruction.DUP1,
            Instruction.DUP2,
            Instruction.DUP3,
            Instruction.DUP4,
            Instruction.DUP5,
            Instruction.DUP6,
            Instruction.DUP7,
            Instruction.DUP8,
            Instruction.DUP9,
            Instruction.DUP10,
            Instruction.DUP11,
            Instruction.DUP12,
            Instruction.DUP13,
            Instruction.DUP14,
            Instruction.DUP15,
            Instruction.DUP16,

            Instruction.SWAP1,
            Instruction.SWAP2,
            Instruction.SWAP3,
            Instruction.SWAP4,
            Instruction.SWAP5,
            Instruction.SWAP6,
            Instruction.SWAP7,
            Instruction.SWAP8,
            Instruction.SWAP9,
            Instruction.SWAP10,
            Instruction.SWAP11,
            Instruction.SWAP12,
            Instruction.SWAP13,
            Instruction.SWAP14,
            Instruction.SWAP15,
            Instruction.SWAP16,

            Instruction.LOG0,
            Instruction.LOG1,
            Instruction.LOG2,
            Instruction.LOG3,
            Instruction.LOG4,

            Instruction.CREATE,
            Instruction.CALL,
            Instruction.CALLCODE,
            Instruction.RETURN,
            Instruction.SELFDESTRUCT
        };

        private static readonly Instruction[] HomesteadInstructions =
            FrontierInstructions.Union(
                new[]
                {
                    Instruction.DELEGATECALL
                }).ToArray();

        private static readonly Instruction[] ByzantiumInstructions =
            FrontierInstructions.Union(
                HomesteadInstructions.Union(
                    new[]
                    {
                        Instruction.REVERT,
                        Instruction.STATICCALL,
                        Instruction.RETURNDATACOPY,
                        Instruction.RETURNDATASIZE
                    })).ToArray();

        private static readonly Instruction[] ConstantinopleFixInstructions =
            FrontierInstructions.Union(
                HomesteadInstructions.Union(
                    ByzantiumInstructions.Union(
                        new[]
                        {
                            Instruction.CREATE2,
                            Instruction.EXTCODEHASH,
                            Instruction.SHL,
                            Instruction.SHR,
                            Instruction.SAR
                        }))).ToArray();

        private static readonly Instruction[] IstanbulInstructions =
            FrontierInstructions.Union(
                HomesteadInstructions.Union(
                    ByzantiumInstructions.Union(
                        ConstantinopleFixInstructions.Union(
                            new[]
                            {
                                Instruction.SELFBALANCE,
                                Instruction.CHAINID
                            })))).ToArray();

        private static readonly Instruction[] BerlinInstructions =
            FrontierInstructions.Union(
                HomesteadInstructions.Union(
                    ByzantiumInstructions.Union(
                        ConstantinopleFixInstructions.Union(
                            IstanbulInstructions.Union(
                                new[]
                                {
                                    Instruction.BEGINSUB,
                                    Instruction.JUMPSUB,
                                    Instruction.RETURNSUB
                                }))))).ToArray();

        private Dictionary<long, Instruction[]> _validOpcodes
            = new Dictionary<long, Instruction[]>
            {
                {0, FrontierInstructions},
                {MainnetSpecProvider.HomesteadBlockNumber, HomesteadInstructions},
                {MainnetSpecProvider.SpuriousDragonBlockNumber, HomesteadInstructions},
                {MainnetSpecProvider.TangerineWhistleBlockNumber, HomesteadInstructions},
                {MainnetSpecProvider.ByzantiumBlockNumber, ByzantiumInstructions},
                {MainnetSpecProvider.ConstantinopleFixBlockNumber, ConstantinopleFixInstructions},
                {MainnetSpecProvider.IstanbulBlockNumber, IstanbulInstructions},
                {MainnetSpecProvider.MuirGlacierBlockNumber, IstanbulInstructions},
                {MainnetSpecProvider.BerlinBlockNumber, BerlinInstructions},
                {long.MaxValue, BerlinInstructions}
            };

        private const string InvalidOpCodeErrorMessage = "BadInstruction";

<<<<<<< HEAD
        private ILogManager _logManager;
        
        protected override ILogManager GetLogManager()
        {
            _logManager ??= new OneLoggerLogManager(new NUnitLogger(LogLevel.Trace));
            return _logManager;
        }

        [TestCase(long.MinValue)]
=======
        [TestCase(0)]
>>>>>>> f7c01dbc
        [TestCase(MainnetSpecProvider.HomesteadBlockNumber)]
        [TestCase(MainnetSpecProvider.SpuriousDragonBlockNumber)]
        [TestCase(MainnetSpecProvider.TangerineWhistleBlockNumber)]
        [TestCase(MainnetSpecProvider.ByzantiumBlockNumber)]
        [TestCase(MainnetSpecProvider.IstanbulBlockNumber)]
        [TestCase(MainnetSpecProvider.ConstantinopleFixBlockNumber)]
        [TestCase(MainnetSpecProvider.MuirGlacierBlockNumber)]
        [TestCase(MainnetSpecProvider.BerlinBlockNumber)]
        [TestCase(MainnetSpecProvider.BerlinBlockNumber)]
        [TestCase(long.MaxValue)]
        public void Test(long blockNumber)
        {
            ILogger logger = _logManager.GetClassLogger();
            var validOpcodes = _validOpcodes[blockNumber];
            for (int i = 0; i <= 1; i++)
            {
                logger.Info($"============ Testing opcode {i}==================");
                byte[] code = Prepare.EvmCode
                    .Op((byte) i)
                    .Done;

                bool isValidOpcode = ((Instruction) i != Instruction.INVALID) && validOpcodes.Contains((Instruction) i);
                var result = Execute(blockNumber, 1_000_000, code);

                if (isValidOpcode)
                {
                    result.Error.Should().NotBe(InvalidOpCodeErrorMessage, ((Instruction) i).ToString());
                }
                else
                {
                    result.Error.Should().Be(InvalidOpCodeErrorMessage, ((Instruction) i).ToString());
                    result.StatusCode.Should().Be(0, ((Instruction) i).ToString());
                }
            }
        }
    }
}<|MERGE_RESOLUTION|>--- conflicted
+++ resolved
@@ -243,8 +243,7 @@
             };
 
         private const string InvalidOpCodeErrorMessage = "BadInstruction";
-
-<<<<<<< HEAD
+        
         private ILogManager _logManager;
         
         protected override ILogManager GetLogManager()
@@ -254,9 +253,6 @@
         }
 
         [TestCase(long.MinValue)]
-=======
-        [TestCase(0)]
->>>>>>> f7c01dbc
         [TestCase(MainnetSpecProvider.HomesteadBlockNumber)]
         [TestCase(MainnetSpecProvider.SpuriousDragonBlockNumber)]
         [TestCase(MainnetSpecProvider.TangerineWhistleBlockNumber)]
