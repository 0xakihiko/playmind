--- conflicted
+++ resolved
@@ -96,18 +96,15 @@
         
         [Description("Number of Witness DB writes.")]
         public static long WitnessDbWrites { get; set; }
-<<<<<<< HEAD
-		
-        [Description("Indicator if StadeDb is being pruned.")]
-        public static int StateDbPruning { get; set; }		
-=======
         
         [Description("Number of Metadata DB reads.")]
         public static long MetadataDbReads { get; set; }
         
         [Description("Number of Metadata DB writes.")]
         public static long MetadataDbWrites { get; set; }
->>>>>>> a8261d77
+		
+		[Description("Indicator if StadeDb is being pruned.")]
+        public static int StateDbPruning { get; set; }
 
         [Description("Metrics extracted from RocksDB Compacion Stats and DB Statistics")]
         public static IDictionary<string, long> DbStats { get; set; } = new ConcurrentDictionary<string, long>();
