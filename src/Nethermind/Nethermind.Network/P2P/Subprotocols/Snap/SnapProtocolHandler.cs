--- conflicted
+++ resolved
@@ -161,7 +161,6 @@
 
         private void Handle(GetAccountRangeMessage msg)
         {
-<<<<<<< HEAD
             _logger.Info($"received GetAccountRangeMessage. id: {msg.RequestId}, responseLimit: {msg.ResponseBytes}, range start: {msg.AccountRange.StartingHash}, range end: {msg.AccountRange.LimitHash}, root: {msg.AccountRange.RootHash}");
             IEnumerable<KeyValuePair<byte[], byte[]>>? accountsRange = _syncServer.GetAccountsRange(msg.AccountRange.StartingHash, msg.AccountRange.LimitHash ?? Keccak.MaxValue, msg.ResponseBytes);
             _logger.Info($"collected accountsRange");
@@ -195,9 +194,6 @@
                 _logger.Warn($"caught exception when creating acc msg: {e}");
                 _logger.Info((new StackTrace()).ToString());
             }
-=======
-            //throw new NotImplementedException();
->>>>>>> 45e0632a
         }
 
         private void Handle(GetStorageRangeMessage getStorageRangesMessage)
